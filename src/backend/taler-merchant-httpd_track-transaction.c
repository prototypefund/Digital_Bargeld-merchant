/*
  This file is part of TALER
  (C) 2014, 2015, 2016 INRIA

  TALER is free software; you can redistribute it and/or modify it under the
  terms of the GNU Affero General Public License as published by the Free Software
  Foundation; either version 3, or (at your option) any later version.

  TALER is distributed in the hope that it will be useful, but WITHOUT ANY
  WARRANTY; without even the implied warranty of MERCHANTABILITY or FITNESS FOR
  A PARTICULAR PURPOSE.  See the GNU General Public License for more details.

  You should have received a copy of the GNU General Public License along with
  TALER; see the file COPYING.  If not, see <http://www.gnu.org/licenses/>
*/
/**
 * @file backend/taler-merchant-httpd_track-transaction.c
 * @brief implement API for tracking deposits and wire transfers
 * @author Marcello Stanisci
 * @author Christian Grothoff
 */
#include "platform.h"
#include <jansson.h>
#include <taler/taler_signatures.h>
#include <taler/taler_json_lib.h>
#include "taler-merchant-httpd.h"
#include "taler-merchant-httpd_mhd.h"
#include "taler-merchant-httpd_parsing.h"
#include "taler-merchant-httpd_auditors.h"
#include "taler-merchant-httpd_exchanges.h"
#include "taler-merchant-httpd_responses.h"
#include "taler-merchant-httpd_track-transaction.h"


/**
 * Map containing all the known merchant instances
 */
extern struct GNUNET_CONTAINER_MultiHashMap *by_id_map;

/**
 * How long to wait before giving up processing with the exchange?
 */
#define TRACK_TIMEOUT (GNUNET_TIME_relative_multiply (GNUNET_TIME_UNIT_SECONDS, 30))


/**
 * Context for a /track/transaction operation.
 */
struct TrackTransactionContext;

/**
 * Merchant instance being tracked
 */
struct MerchantInstance;

/**
 * Information we keep for each coin in a /track/transaction operation.
 */
struct TrackCoinContext
{
  /**
   * Kept in a DLL.
   */
  struct TrackCoinContext *next;

  /**
   * Kept in a DLL.
   */
  struct TrackCoinContext *prev;

  /**
   * Our Context for a /track/transaction operation.
   */
  struct TrackTransactionContext *tctx;

  /**
   * Public key of the coin.
   */
  struct TALER_CoinSpendPublicKeyP coin_pub;

  /**
   * Handle for the request to resolve the WTID for this coin.
   */
  struct TALER_EXCHANGE_TrackTransactionHandle *dwh;

  /**
   * Wire transfer identifier for this coin.
   */
  struct TALER_WireTransferIdentifierRawP wtid;

  /**
   * Execution time of the wire transfer @e wtid.
   */
  struct GNUNET_TIME_Absolute execution_time;

  /**
   * Value of the coin including deposit fee.
   */
  struct TALER_Amount amount_with_fee;

  /**
   * Deposit fee for the coin.
   */
  struct TALER_Amount deposit_fee;

  /**
   * Have we obtained the WTID for this coin yet?
   */
  int have_wtid;

};


/**
 * Context for a /track/transaction operation.
 */
struct TrackTransactionContext
{

  /**
   * This field MUST be first.
   */
  struct TM_HandlerContext hc;

  /**
   * HTTP request we are handling.
   */
  struct MHD_Connection *connection;

  /**
   * Kept in a DLL.
   */
  struct TrackCoinContext *tcc_head;

  /**
   * Kept in a DLL.
   */
  struct TrackCoinContext *tcc_tail;

  /**
   * Exchange that was used for the transaction.
   */
  char *exchange_uri;

  /**
   * Task run on timeout.
   */
  struct GNUNET_SCHEDULER_Task *timeout_task;

  /**
   * Handle for operation to lookup /keys (and auditors) from
   * the exchange used for this transaction; NULL if no operation is
   * pending.
   */
  struct TMH_EXCHANGES_FindOperation *fo;

  /**
   * Handle to our exchange, once we found it.
   */
  struct TALER_EXCHANGE_Handle *eh;

  /**
   * Handle we use to resolve transactions for a given WTID.
   */
  struct TALER_EXCHANGE_TrackTransferHandle *wdh;

  /**
   * Response to return upon resume.
   */
  struct MHD_Response *response;

  /**
   * Wire transfer identifier we are currently looking up in @e wdh.
   */
  struct TALER_WireTransferIdentifierRawP current_wtid;

  /**
   * Execution time of the wire transfer we are currently looking up in @e wdh.
   */
  struct GNUNET_TIME_Absolute current_execution_time;

  /**
   * Hash of wire details for the transaction.
   */
  struct GNUNET_HashCode h_wire;

  /**
   * Hash of the contract.
   */
  struct GNUNET_HashCode h_contract;

  /**
   * Timestamp of the transaction.
   */
  struct GNUNET_TIME_Absolute timestamp;

  /**
   * Refund deadline for the transaction.
   */
  struct GNUNET_TIME_Absolute refund_deadline;

  /**
   * Total value of the transaction.
   */
  struct TALER_Amount total_amount;

  /**
   * Transaction this request is about.
   */
  uint64_t transaction_id;

  /**
   * Response code to return upon resume.
   */
  unsigned int response_code;

  /**
   * Which merchant instance is being tracked
   */
  struct MerchantInstance *mi;

};


/**
 * Free the @a tctx.
 *
 * @param tctx data to free
 */
static void
free_tctx (struct TrackTransactionContext *tctx)
{
  struct TrackCoinContext *tcc;

  while (NULL != (tcc = tctx->tcc_head))
  {
    GNUNET_CONTAINER_DLL_remove (tctx->tcc_head,
                                 tctx->tcc_tail,
                                 tcc);
    if (NULL != tcc->dwh)
    {
      TALER_EXCHANGE_track_transaction_cancel (tcc->dwh);
      tcc->dwh = NULL;
    }
    GNUNET_free (tcc);
  }
  if (NULL != tctx->wdh)
  {
    TALER_EXCHANGE_track_transfer_cancel (tctx->wdh);
    tctx->wdh = NULL;
  }
  if (NULL != tctx->fo)
  {
    TMH_EXCHANGES_find_exchange_cancel (tctx->fo);
    tctx->fo = NULL;
  }
  if (NULL != tctx->timeout_task)
  {
    GNUNET_SCHEDULER_cancel (tctx->timeout_task);
    tctx->timeout_task = NULL;
  }
  if (NULL != tctx->exchange_uri)
  {
    GNUNET_free (tctx->exchange_uri);
    tctx->exchange_uri = NULL;
  }
  GNUNET_free (tctx);
}


/**
 * Custom cleanup routine for a `struct TrackTransactionContext`.
 *
 * @param hc the `struct PayContext` to clean up.
 */
static void
track_transaction_cleanup (struct TM_HandlerContext *hc)
{
  struct TrackTransactionContext *tctx = (struct TrackTransactionContext *) hc;

  free_tctx (tctx);
}


/**
 * Resume the given /track/transaction operation and send the given
 * response.  Stores the response in the @a tctx and signals MHD to
 * resume the connection.  Also ensures MHD runs immediately.
 *
 * @param tctx transaction tracking context
 * @param response_code response code to use
 * @param response response data to send back
 */
static void
resume_track_transaction_with_response (struct TrackTransactionContext *tctx,
                                        unsigned int response_code,
                                        struct MHD_Response *response)
{
  tctx->response_code = response_code;
  tctx->response = response;
  GNUNET_log (GNUNET_ERROR_TYPE_DEBUG,
              "Resuming /track/transaction handling as exchange interaction is done (%u)\n",
              response_code);
  if (NULL != tctx->timeout_task)
  {
    GNUNET_SCHEDULER_cancel (tctx->timeout_task);
    tctx->timeout_task = NULL;
  }
  MHD_resume_connection (tctx->connection);
  TMH_trigger_daemon (); /* we resumed, kick MHD */
}


/**
 * This function is called to trace the wire transfers for
 * all of the coins of the transaction of the @a tctx.  Once
 * we have traced all coins, we build the response.
 *
 * @param tctx track context with established connection to exchange
 */
static void
trace_coins (struct TrackTransactionContext *tctx);


/**
 * Function called with detailed wire transfer data, including all
 * of the coin transactions that were combined into the wire transfer.
 *
 * We now store this information.  Then we check if we still have
 * any coins of the original wire transfer not taken care of.
 *
 * @param cls closure
 * @param http_status HTTP status code we got, 0 on exchange protocol violation
 * @param exchange_pub public key of the exchange used for signing
 * @param json original json reply (may include signatures, those have then been
 *        validated already)
 * @param execution_time time when the exchange claims to have performed the wire transfer
 * @param wtid extracted wire transfer identifier, or NULL if the exchange could
 *             not provide any (set only if @a http_status is #MHD_HTTP_OK)
 * @param total_amount total amount of the wire transfer, or NULL if the exchange could
 *             not provide any @a wtid (set only if @a http_status is #MHD_HTTP_OK)
 * @param details_length length of the @a details array
 * @param details array with details about the combined transactions
 */
static void
wire_deposits_cb (void *cls,
                  unsigned int http_status,
                  const struct TALER_ExchangePublicKeyP *exchange_pub,
                  const json_t *json,
                  const struct GNUNET_HashCode *h_wire,
                  struct GNUNET_TIME_Absolute execution_time,
                  const struct TALER_Amount *total_amount,
                  unsigned int details_length,
                  const struct TALER_TrackTransferDetails *details)
{
  struct TrackTransactionContext *tctx = cls;
  struct TrackCoinContext *tcc;
  unsigned int i;

  tctx->wdh = NULL;
  if (MHD_HTTP_OK != http_status)
  {
    resume_track_transaction_with_response
      (tctx,
       MHD_HTTP_FAILED_DEPENDENCY,
       TMH_RESPONSE_make_json_pack ("{s:I, s:O}",
                                    "exchange_status", (json_int_t) http_status,
                                    "details", json));
    return;
  }
  if (GNUNET_OK !=
      db->store_transfer_to_proof (db->cls,
                                   tctx->exchange_uri,
                                   &tctx->current_wtid,
                                   tctx->current_execution_time,
                                   exchange_pub,
                                   json))
  {
    /* Not good, but not fatal either, log error and continue */
    GNUNET_log (GNUNET_ERROR_TYPE_ERROR,
                "Failed to store transfer-to-proof mapping in DB\n");
  }
  for (tcc=tctx->tcc_head;NULL != tcc;tcc=tcc->next)
  {
    if (GNUNET_YES == tcc->have_wtid)
      continue;
    for (i=0;i<details_length;i++)
    {
      if (0 != memcmp (&details[i].coin_pub,
                       &tcc->coin_pub,
                       sizeof (struct TALER_CoinSpendPublicKeyP)))
        continue;
      tcc->wtid = tctx->current_wtid;
      tcc->execution_time = tctx->current_execution_time;
      tcc->have_wtid = GNUNET_YES;
      if (GNUNET_OK !=
          db->store_coin_to_transfer (db->cls,
                                      tctx->transaction_id,
                                      &tcc->coin_pub,
                                      &tctx->current_wtid))
      {
        /* Not good, but not fatal either, log error and continue */
        GNUNET_log (GNUNET_ERROR_TYPE_ERROR,
                    "Failed to store coin-to-transfer mapping in DB\n");
      }
    }
  }
  /* Continue tracing (will also handle case that we are done) */
  trace_coins (tctx);
}


/**
 * Closure for #proof_cb().
 */
struct ProofCheckContext
{
  /**
   * Proof returned from #proof_cb.  The reference counter was
   * increased for this reference and it must thus be freed.
   * NULL if we did not find any proof.  The JSON should
   * match the `TrackTransferResponse` of the exchange API
   * (https://api.taler.net/api-exchange.html#tracktransferresponse)
   */
  json_t *p_ret;

};


/**
 * Function called with information about a wire transfer identifier.
 * We actually never expect this to be called.
 *
 * @param cls closure with a `struct ProofCheckContext`
 * @param proof proof from exchange about what the wire transfer was for
 */
static void
proof_cb (void *cls,
          const json_t *proof)
{
  struct ProofCheckContext *pcc = cls;

  GNUNET_break (NULL == pcc->p_ret);
  pcc->p_ret = json_incref ((json_t *) proof);
}


/**
 * Function called with detailed wire transfer data.
 * We were trying to find out in which wire transfer one of the
 * coins was involved in. Now we know. What we do now is first
 * obtain the inverse: all other coins of that wire transfer,
 * which is what we prefer to store.
 *
 * @param cls closure with a `struct TrackCoinContext`
 * @param http_status HTTP status code we got, 0 on exchange protocol violation
 * @param exchange_pub public key of the exchange used for signing @a json
 * @param json original json reply (may include signatures, those have then been
 *        validated already), should be a `TrackTransactionResponse`
 *        from the exchange API
 * @param wtid wire transfer identifier used by the exchange, NULL if exchange did not
 *                  yet execute the transaction
 * @param execution_time actual or planned execution time for the wire transfer
 * @param coin_contribution contribution to the @a total_amount of the deposited coin (may be NULL)
 */
static void
wtid_cb (void *cls,
         unsigned int http_status,
         const struct TALER_ExchangePublicKeyP *exchange_pub,
         const json_t *json,
         const struct TALER_WireTransferIdentifierRawP *wtid,
         struct GNUNET_TIME_Absolute execution_time,
         const struct TALER_Amount *coin_contribution)
{
  struct TrackCoinContext *tcc = cls;
  struct TrackTransactionContext *tctx = tcc->tctx;
  struct ProofCheckContext pcc;

  tcc->dwh = NULL;
  if (MHD_HTTP_OK != http_status)
  {
    /* Transaction not resolved for one of the coins, report error!
       We keep the status code for #MHD_HTTP_ACCEPTED, but box all the
       others (as #MHD_HTTP_ACCEPTED is not an error). */
    resume_track_transaction_with_response
      (tcc->tctx,
       (MHD_HTTP_ACCEPTED == http_status)
       ? MHD_HTTP_ACCEPTED
       : MHD_HTTP_FAILED_DEPENDENCY,
       TMH_RESPONSE_make_json_pack ("{s:I, s:O}",
                                    "exchange_status", (json_int_t) http_status,
                                    "details", json));
    return;
  }
  tctx->current_wtid = *wtid;
  tctx->current_execution_time = execution_time;
  pcc.p_ret = NULL;
  if (GNUNET_YES ==
      db->find_proof_by_wtid (db->cls,
                              tctx->exchange_uri,
                              wtid,
                              &proof_cb,
                              NULL))
  {
    GNUNET_break_op (0);
    resume_track_transaction_with_response
      (tcc->tctx,
       MHD_HTTP_CONFLICT,
       TMH_RESPONSE_make_json_pack ("{s:s, s:O, s:o, s:o}",
                                    "error", "conflicting transfer data from exchange",
                                    "transaction_tracking_claim", json,
                                    "wtid_tracking_claim", pcc.p_ret,
                                    "coin_pub", GNUNET_JSON_from_data_auto (&tcc->coin_pub)));
    return;
  }
  tctx->wdh = TALER_EXCHANGE_track_transfer (tctx->eh,
                                             wtid,
                                             &wire_deposits_cb,
                                             tctx);
}


/**
 * This function is called to trace the wire transfers for
 * all of the coins of the transaction of the @a tctx.  Once
 * we have traced all coins, we build the response.
 *
 * @param tctx track context with established connection to exchange
 */
static void
trace_coins (struct TrackTransactionContext *tctx)
{
  struct TrackCoinContext *tcc;
  unsigned int num_wtid;

  GNUNET_assert (NULL != tctx->eh);
  for (tcc = tctx->tcc_head; NULL != tcc; tcc = tcc->next)
    if (GNUNET_YES != tcc->have_wtid)
      break;
  if (NULL != tcc)
  {
    /* we are not done requesting WTIDs, do the next one */
    tcc->dwh = TALER_EXCHANGE_track_transaction (tctx->eh,
                                                 &tctx->mi->privkey,
                                                 &tctx->h_wire,
                                                 &tctx->h_contract,
                                                 &tcc->coin_pub,
                                                 tctx->transaction_id,
                                                 &wtid_cb,
                                                 tcc);
    return;
  }
  /* We have obtained all WTIDs, now prepare the response */
  num_wtid = 0;
  /* count how many disjoint wire transfer identifiers there are;
     note that there should only usually be one, so while this
     is worst-case O(n^2), in pracitce this is O(n) */
  for (tcc = tctx->tcc_head; NULL != tcc; tcc = tcc->next)
  {
    struct TrackCoinContext *tcc2;
    int found = GNUNET_NO;

    for (tcc2 = tctx->tcc_head; tcc2 != tcc; tcc2 = tcc2->next)
    {
      if (0 == memcmp (&tcc->wtid,
                       &tcc2->wtid,
                       sizeof (struct TALER_WireTransferIdentifierRawP)))
      {
        found = GNUNET_YES;
        break;
      }
    }
    if (GNUNET_NO == found)
      num_wtid++;
  }

  {
    /* on-stack allocation is fine, as the number of coins and the
       number of wire-transfers per-transaction is expected to be tiny. */
    struct MHD_Response *resp;
    struct TALER_MERCHANT_TransactionWireTransfer wts[num_wtid];
    unsigned int wtid_off;

    wtid_off = 0;
    for (tcc = tctx->tcc_head; NULL != tcc; tcc = tcc->next)
    {
      struct TrackCoinContext *tcc2;
      int found = GNUNET_NO;

      for (tcc2 = tctx->tcc_head; tcc2 != tcc; tcc2 = tcc2->next)
      {
        if (0 == memcmp (&tcc->wtid,
                         &tcc2->wtid,
                         sizeof (struct TALER_WireTransferIdentifierRawP)))
        {
          found = GNUNET_YES;
          break;
        }
      }
      if (GNUNET_NO == found)
      {
        unsigned int num_coins;
        struct TALER_MERCHANT_TransactionWireTransfer *wt;

        wt = &wts[wtid_off++];
        wt->wtid = tcc->wtid;
        wt->execution_time = tcc->execution_time;
        /* count number of coins with this wtid */
        num_coins = 0;
        for (tcc2 = tctx->tcc_head; NULL != tcc2; tcc2 = tcc2->next)
        {
          if (0 == memcmp (&wt->wtid,
                           &tcc2->wtid,
                           sizeof (struct TALER_WireTransferIdentifierRawP)))
            num_coins++;
        }
        /* initialize coins array */
        wt->num_coins = num_coins;
        wt->coins = GNUNET_new_array (num_coins,
                                      struct TALER_MERCHANT_CoinWireTransfer);
        num_coins = 0;
        for (tcc2 = tctx->tcc_head; NULL != tcc2; tcc2 = tcc2->next)
        {
          if (0 == memcmp (&wt->wtid,
                           &tcc2->wtid,
                           sizeof (struct TALER_WireTransferIdentifierRawP)))
          {
            struct TALER_MERCHANT_CoinWireTransfer *coin = &wt->coins[num_coins++];

            coin->coin_pub = tcc2->coin_pub;
            coin->amount_with_fee = tcc2->amount_with_fee;
            coin->deposit_fee = tcc2->deposit_fee;
          }
        }
      } /* GNUNET_NO == found */
    } /* for all tcc */
    GNUNET_assert (wtid_off == num_wtid);

    resp = TMH_RESPONSE_make_track_transaction_ok (num_wtid,
                                                   wts);
    for (wtid_off=0;wtid_off < num_wtid; wtid_off++)
      GNUNET_free (wts[wtid_off].coins);
    resume_track_transaction_with_response (tctx,
                                            MHD_HTTP_OK,
                                            resp);
  } /* end of scope for 'wts' and 'resp' */
}


/**
 * Function called with the result of our exchange lookup.
 *
 * @param cls the `struct TrackTransactionContext`
 * @param eh NULL if exchange was not found to be acceptable
 * @param exchange_trusted #GNUNET_YES if this exchange is trusted by config
 */
static void
process_track_transaction_with_exchange (void *cls,
                                         struct TALER_EXCHANGE_Handle *eh,
                                         int exchange_trusted)
{
  struct TrackTransactionContext *tctx = cls;

  tctx->fo = NULL;
  tctx->eh = eh;
  trace_coins (tctx);
}


/**
 * Handle a timeout for the processing of the track transaction request.
 *
 * @param cls closure
 */
static void
handle_track_transaction_timeout (void *cls)
{
  struct TrackTransactionContext *tctx = cls;

  GNUNET_log (GNUNET_ERROR_TYPE_DEBUG,
              "Resuming /track/transaction with error after timeout\n");
  tctx->timeout_task = NULL;

  if (NULL != tctx->fo)
  {
    TMH_EXCHANGES_find_exchange_cancel (tctx->fo);
    tctx->fo = NULL;
  }
  resume_track_transaction_with_response (tctx,
                                          MHD_HTTP_SERVICE_UNAVAILABLE,
                                          TMH_RESPONSE_make_internal_error ("exchange not reachable"));
}


/**
 * Function called with information about a transaction.
 *
 * @param cls closure
 * @param transaction_id of the contract
 * @param merchant's public key
 * @param exchange_uri URI of the exchange
 * @param h_contract hash of the contract
 * @param h_wire hash of our wire details
 * @param timestamp time of the confirmation
 * @param refund refund deadline
 * @param total_amount total amount we receive for the contract after fees
 */
static void
transaction_cb (void *cls,
                uint64_t transaction_id,
		const struct TALER_MerchantPublicKeyP *merchant_pub,
                const char *exchange_uri,
                const struct GNUNET_HashCode *h_contract,
                const struct GNUNET_HashCode *h_wire,
                struct GNUNET_TIME_Absolute timestamp,
                struct GNUNET_TIME_Absolute refund,
                const struct TALER_Amount *total_amount)
{
  struct TrackTransactionContext *tctx = cls;

  tctx->transaction_id = transaction_id;
  tctx->exchange_uri = GNUNET_strdup (exchange_uri);
  tctx->h_contract = *h_contract;
  tctx->h_wire = *h_wire;
  tctx->timestamp = timestamp;
  tctx->refund_deadline = refund;
  tctx->total_amount = *total_amount;
}


/**
 * Information about the wire transfer corresponding to
 * a deposit operation.  Note that it is in theory possible
 * that we have a @a transaction_id and @a coin_pub in the
 * result that do not match a deposit that we know about,
 * for example because someone else deposited funds into
 * our account.
 *
 * @param cls closure
 * @param transaction_id ID of the contract
 * @param coin_pub public key of the coin
 * @param wtid identifier of the wire transfer in which the exchange
 *             send us the money for the coin deposit
 * @param execution_time when was the wire transfer executed?
 * @param exchange_proof proof from exchange about what the deposit was for
 *             NULL if we have not asked for this signature
 */
static void
transfer_cb (void *cls,
             uint64_t transaction_id,
             const struct TALER_CoinSpendPublicKeyP *coin_pub,
             const struct TALER_WireTransferIdentifierRawP *wtid,
             struct GNUNET_TIME_Absolute execution_time,
             const json_t *exchange_proof)
{
  struct TrackCoinContext *tcc = cls;

  if (0 != memcmp (coin_pub,
                   &tcc->coin_pub,
                   sizeof (struct TALER_CoinSpendPublicKeyP)))
    return;
  tcc->wtid = *wtid;
  tcc->execution_time = execution_time;
  tcc->have_wtid = GNUNET_YES;
}


/**
 * Function called with information about a coin that was deposited.
 *
 * @param cls closure
 * @param transaction_id of the contract
 * @param coin_pub public key of the coin
 * @param amount_with_fee amount the exchange will deposit for this coin
 * @param deposit_fee fee the exchange will charge for this coin
 * @param exchange_proof proof from exchange that coin was accepted
 */
static void
coin_cb (void *cls,
         uint64_t transaction_id,
         const struct TALER_CoinSpendPublicKeyP *coin_pub,
         const struct TALER_Amount *amount_with_fee,
         const struct TALER_Amount *deposit_fee,
         const json_t *exchange_proof)
{
  struct TrackTransactionContext *tctx = cls;
  struct TrackCoinContext *tcc;

  tcc = GNUNET_new (struct TrackCoinContext);
  tcc->tctx = tctx;
  tcc->coin_pub = *coin_pub;
  tcc->amount_with_fee = *amount_with_fee;
  tcc->deposit_fee = *deposit_fee;
  GNUNET_CONTAINER_DLL_insert (tctx->tcc_head,
                               tctx->tcc_tail,
                               tcc);
  GNUNET_break (GNUNET_SYSERR !=
                db->find_transfers_by_id (db->cls,
                                          transaction_id,
                                          &transfer_cb,
                                          tcc));
}

/**
 * Handle a "/track/transaction" request.
 *
 * @param rh context of the handler
 * @param connection the MHD connection to handle
 * @param[in,out] connection_cls the connection's closure (can be updated)
 * @param upload_data upload data
 * @param[in,out] upload_data_size number of bytes (left) in @a upload_data
 * @return MHD result code
 */
int
MH_handler_track_transaction (struct TMH_RequestHandler *rh,
                              struct MHD_Connection *connection,
                              void **connection_cls,
                              const char *upload_data,
                              size_t *upload_data_size)
{
  struct TrackTransactionContext *tctx;
  unsigned long long transaction_id;
  const char *str;
  const char *receiver;
  int ret;
  struct GNUNET_HashCode h_receiver;

  if (NULL == *connection_cls)
  {
    tctx = GNUNET_new (struct TrackTransactionContext);
    tctx->hc.cc = &track_transaction_cleanup;
    tctx->connection = connection;
    *connection_cls = tctx;
  }
  else
  {
    /* not first call, recover state */
    tctx = *connection_cls;
  }

  if (0 != tctx->response_code)
  {
    /* We are *done* processing the request, just queue the response (!) */
    if (UINT_MAX == tctx->response_code)
    {
      GNUNET_break (0);
      return MHD_NO; /* hard error */
    }
    ret = MHD_queue_response (connection,
                              tctx->response_code,
                              tctx->response);
    if (NULL != tctx->response)
    {
      MHD_destroy_response (tctx->response);
      tctx->response = NULL;
    }
    GNUNET_log (GNUNET_ERROR_TYPE_DEBUG,
                "Queueing response (%u) for /track/transaction (%s).\n",
                (unsigned int) tctx->response_code,
                ret ? "OK" : "FAILED");
    return ret;
  }
  if ( (NULL != tctx->fo) ||
       (NULL != tctx->eh) )
  {
    /* likely old MHD version */
    GNUNET_log (GNUNET_ERROR_TYPE_DEBUG,
                "Not sure why we are here, should be suspended\n");
    return MHD_YES; /* still work in progress */
  }
  str = MHD_lookup_connection_value (connection,
                                     MHD_GET_ARGUMENT_KIND,
                                     "id");
  if (NULL == str)
    return TMH_RESPONSE_reply_bad_request (connection,
                                           "id argument missing");
  receiver = MHD_lookup_connection_value (connection,
                                          MHD_GET_ARGUMENT_KIND,
                                          "receiver");
  if (NULL == receiver)
    receiver = "default";
  GNUNET_CRYPTO_hash (receiver,
                      strlen (receiver),
                      &h_receiver);
  tctx->mi = GNUNET_CONTAINER_multihashmap_get (by_id_map,
                                                &h_receiver);
  if (NULL == tctx->mi)
    return TMH_RESPONSE_reply_bad_request (connection,
                                           "unknown receiver");
  if (1 !=
      sscanf (str,
              "%llu",
              &transaction_id))
    return TMH_RESPONSE_reply_bad_request (connection,
                                           "id argument must be a number");

  ret = db->find_transaction (db->cls,
                              transaction_id,
			      &tctx->mi->pubkey,
                              &transaction_cb,
                              tctx);
  if (GNUNET_NO == ret)
  {
    return TMH_RESPONSE_reply_not_found (connection,
                                         "id");
  }
  if ( (GNUNET_SYSERR == ret) ||
       (tctx->transaction_id != (uint64_t) transaction_id) ||
       (NULL == tctx->exchange_uri) )
  {
    GNUNET_break (0);
    return TMH_RESPONSE_reply_internal_error (connection,
                                              "Database error");
  }
<<<<<<< HEAD
  ret = db->find_payments_by_id (db->cls,
                                 transaction_id,
                                 &tctx->mi->pubkey,
                                 &coin_cb,
                                 tctx);
=======
  ret = db->find_payments (db->cls,
                           transaction_id,
                           &tctx->mi->pubkey,
                           &coin_cb,
                           tctx);
>>>>>>> 521aa89e
  if (GNUNET_SYSERR == ret)
  {
    GNUNET_break (0);
    return TMH_RESPONSE_reply_internal_error (connection,
                                              "Database error");
  }
  if (GNUNET_NO == ret)
  {
    return TMH_RESPONSE_reply_not_found (connection,
                                         "deposits");
  }
  *connection_cls = tctx;

  GNUNET_log (GNUNET_ERROR_TYPE_DEBUG,
              "Suspending /track/transaction handling while working with the exchange\n");
  MHD_suspend_connection (connection);
  tctx->fo = TMH_EXCHANGES_find_exchange (tctx->exchange_uri,
                                          &process_track_transaction_with_exchange,
                                          tctx);

  tctx->timeout_task = GNUNET_SCHEDULER_add_delayed (TRACK_TIMEOUT,
                                                     &handle_track_transaction_timeout,
                                                     tctx);
  return MHD_YES;
}


/* end of taler-merchant-httpd_track-transaction.c */<|MERGE_RESOLUTION|>--- conflicted
+++ resolved
@@ -912,19 +912,11 @@
     return TMH_RESPONSE_reply_internal_error (connection,
                                               "Database error");
   }
-<<<<<<< HEAD
-  ret = db->find_payments_by_id (db->cls,
-                                 transaction_id,
-                                 &tctx->mi->pubkey,
-                                 &coin_cb,
-                                 tctx);
-=======
   ret = db->find_payments (db->cls,
                            transaction_id,
                            &tctx->mi->pubkey,
                            &coin_cb,
                            tctx);
->>>>>>> 521aa89e
   if (GNUNET_SYSERR == ret)
   {
     GNUNET_break (0);
