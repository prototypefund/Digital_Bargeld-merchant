/*
  This file is part of TALER
  (C) 2014, 2015, 2016 GNUnet e.V. and INRIA

  TALER is free software; you can redistribute it and/or modify it under the
  terms of the GNU Affero General Public License as published by the Free Software
  Foundation; either version 3, or (at your option) any later version.

  TALER is distributed in the hope that it will be useful, but WITHOUT ANY
  WARRANTY; without even the implied warranty of MERCHANTABILITY or FITNESS FOR
  A PARTICULAR PURPOSE.  See the GNU General Public License for more details.

  You should have received a copy of the GNU General Public License along with
  TALER; see the file COPYING.  If not, see <http://www.gnu.org/licenses/>
*/
/**
 * @file backend/taler-merchant-httpd_pay.c
 * @brief handling of /pay requests
 * @author Marcello Stanisci
 * @author Christian Grothoff
 * @author Florian Dold
 */
#include "platform.h"
#include <jansson.h>
#include <gnunet/gnunet_util_lib.h>
#include <taler/taler_signatures.h>
#include <taler/taler_json_lib.h>
#include <taler/taler_exchange_service.h>
#include "taler-merchant-httpd.h"
#include "taler-merchant-httpd_parsing.h"
#include "taler-merchant-httpd_responses.h"
#include "taler-merchant-httpd_auditors.h"
#include "taler-merchant-httpd_exchanges.h"


/**
 * How long to wait before giving up processing with the exchange?
 */
#define PAY_TIMEOUT (GNUNET_TIME_relative_multiply (GNUNET_TIME_UNIT_SECONDS, 30))

/**
 * The instance which is working this request
 */
struct MerchantInstance *mi;


/**
 * Information we keep for an individual call to the /pay handler.
 */
struct PayContext;

/**
 * Information kept during a /pay request for each coin.
 */
struct DepositConfirmation
{

  /**
   * Reference to the main PayContext
   */
  struct PayContext *pc;

  /**
   * Handle to the deposit operation we are performing for
   * this coin, NULL after the operation is done.
   */
  struct TALER_EXCHANGE_DepositHandle *dh;

  /**
   * Denomination of this coin.
   */
  struct TALER_DenominationPublicKey denom;

  /**
   * Amount this coin contributes to the total purchase price.
   * This amount includes the deposit fee.
   */
  struct TALER_Amount amount_with_fee;

  /**
   * Fee charged by the exchange for the deposit operation of this coin.
   */
  struct TALER_Amount deposit_fee;

  /**
   * Public key of the coin.
   */
  struct TALER_CoinSpendPublicKeyP coin_pub;

  /**
   * Signature using the @e denom key over the @e coin_pub.
   */
  struct TALER_DenominationSignature ub_sig;

  /**
   * Signature of the coin's private key over the contract.
   */
  struct TALER_CoinSpendSignatureP coin_sig;

  /**
   * Offset of this coin into the `dc` array of all coins in the
   * @e pc.
   */
  unsigned int index;

  /**
   * #GNUNET_YES if we found this coin in the database.
   */
  int found_in_db;

};


/**
 * Information we keep for an individual call to the /pay handler.
 */
struct PayContext
{

  /**
   * This field MUST be first.
   * FIXME: Explain why!
   */
  struct TM_HandlerContext hc;

  /**
   * Array with @e coins_cnt coins we are despositing.
   */
  struct DepositConfirmation *dc;

  /**
   * MHD connection to return to
   */
  struct MHD_Connection *connection;

  /**
   * Handle to the exchange that we are doing the payment with.
   * (initially NULL while @e fo is trying to find a exchange).
   */
  struct TALER_EXCHANGE_Handle *mh;

  /**
   * Handle for operation to lookup /keys (and auditors) from
   * the exchange used for this transaction; NULL if no operation is
   * pending.
   */
  struct TMH_EXCHANGES_FindOperation *fo;

  /**
   * Placeholder for #TMH_PARSE_post_json() to keep its internal state.
   */
  void *json_parse_context;

  /**
   * Exchange URI given in @e root.
   */
  char *chosen_exchange;

  /**
   * Transaction ID given in @e root.
   */
  uint64_t transaction_id;

  /**
   * Maximum fee the merchant is willing to pay, from @e root.
   * Note that IF the total fee of the exchange is higher, that is
   * acceptable to the merchant if the customer is willing to
   * pay the difference (i.e. amount - max_fee <= actual-amount - actual-fee).
   */
  struct TALER_Amount max_fee;

  /**
   * Amount from @e root.  This is the amount the merchant expects
   * to make, minus @e max_fee.
   */
  struct TALER_Amount amount;

  /**
   * Timestamp from @e root.
   */
  struct GNUNET_TIME_Absolute timestamp;

  /**
   * Refund deadline from @e root.
   */
  struct GNUNET_TIME_Absolute refund_deadline;

  /**
   * "H_contract" from @e root.
   */
  struct GNUNET_HashCode h_contract;

  /**
   * Wire transfer deadline. How soon would the merchant like the
   * wire transfer to be executed? (Can be given by the frontend
   * or be determined by our configuration via #wire_transfer_delay.)
   */
  struct GNUNET_TIME_Absolute wire_transfer_deadline;

  /**
   * Response to return, NULL if we don't have one yet.
   */
  struct MHD_Response *response;

  /**
   * Number of coins this payment is made of.  Length
   * of the @e dc array.
   */
  unsigned int coins_cnt;

  /**
   * Number of transactions still pending.  Initially set to
   * @e coins_cnt, decremented on each transaction that
   * successfully finished.
   */
  unsigned int pending;

  /**
   * HTTP status code to use for the reply, i.e 200 for "OK".
   * Special value UINT_MAX is used to indicate hard errors
   * (no reply, return #MHD_NO).
   */
  unsigned int response_code;

  /**
   * Task called when the (suspended) processing for
   * the /pay request times out.
   * Happens when we don't get a response from the exchange.
   */
  struct GNUNET_SCHEDULER_Task *timeout_task;

  /**
   * #GNUNET_NO if the transaction is not in our database,
   * #GNUNET_YES if the transaction is known to our database,
   * #GNUNET_SYSERR if the transaction ID is used for a different
   * transaction in our database.
   */
  int transaction_exits;

  /**
   * Instance of the payment's receiver (in JSON format)
   */
  struct MerchantInstance *mi;

};


/**
 * Resume the given pay context and send the given response.
 * Stores the response in the @a pc and signals MHD to resume
 * the connection.  Also ensures MHD runs immediately.
 *
 * @param pc payment context
 * @param response_code response code to use
 * @param response response data to send back
 */
static void
resume_pay_with_response (struct PayContext *pc,
                          unsigned int response_code,
                          struct MHD_Response *response)
{
  pc->response_code = response_code;
  pc->response = response;
  GNUNET_log (GNUNET_ERROR_TYPE_DEBUG,
              "Resuming /pay handling as exchange interaction is done (%u)\n",
              response_code);
  if (NULL != pc->timeout_task)
  {
    GNUNET_SCHEDULER_cancel (pc->timeout_task);
    pc->timeout_task = NULL;
  }
  MHD_resume_connection (pc->connection);
  TMH_trigger_daemon (); /* we resumed, kick MHD */
}


/**
 * Convert denomination key to its base32 representation
 *
 * @param dk denomination key to convert
 * @return 0-terminated base32 encoding of @a dk, to be deallocated
 */
static char *
denomination_to_string_alloc (struct TALER_DenominationPublicKey *dk)
{
  char *buf;
  char *buf2;
  size_t buf_size;

  buf_size = GNUNET_CRYPTO_rsa_public_key_encode (dk->rsa_public_key,
                                                  &buf);
  buf2 = GNUNET_STRINGS_data_to_string_alloc (buf,
                                              buf_size);
  GNUNET_free (buf);
  return buf2;
}


/**
 * Abort all pending /deposit operations.
 *
 * @param pc pay context to abort
 */
static void
abort_deposit (struct PayContext *pc)
{
  unsigned int i;

  GNUNET_log (GNUNET_ERROR_TYPE_DEBUG,
              "Aborting pending /deposit operations\n");
  for (i=0;i<pc->coins_cnt;i++)
  {
    struct DepositConfirmation *dci = &pc->dc[i];

    if (NULL != dci->dh)
    {
      TALER_EXCHANGE_deposit_cancel (dci->dh);
      dci->dh = NULL;
    }
  }
}


/**
 * Callback to handle a deposit permission's response.
 *
 * @param cls a `struct DepositConfirmation` (i.e. a pointer
 *   into the global array of confirmations and an index for this call
 *   in that array). That way, the last executed callback can detect
 *   that no other confirmations are on the way, and can pack a response
 *   for the wallet
 * @param http_status HTTP response code, #MHD_HTTP_OK
 *   (200) for successful deposit; 0 if the exchange's reply is bogus (fails
 *   to follow the protocol)
 * @param sign_key which key did the exchange use to sign the @a proof
 * @param proof the received JSON reply,
 *   should be kept as proof (and, in case of errors, be forwarded to
 *   the customer)
 */
static void
deposit_cb (void *cls,
            unsigned int http_status,
            const struct TALER_ExchangePublicKeyP *sign_key,
            const json_t *proof)
{
  struct DepositConfirmation *dc = cls;
  struct PayContext *pc = dc->pc;
  struct GNUNET_CRYPTO_EddsaSignature sig;
  struct PaymentResponsePS mr;

  dc->dh = NULL;
  pc->pending--;
  if (MHD_HTTP_OK != http_status)
  {
    GNUNET_log (GNUNET_ERROR_TYPE_WARNING,
		"Deposit operation failed with HTTP code %u\n",
		http_status);
    /* Transaction failed; stop all other ongoing deposits */
    abort_deposit (pc);

    if (NULL == proof)
    {
      /* We can't do anything meaningful here, the exchange did something wrong */
      /* FIXME: any useful information we can include? */
      resume_pay_with_response (pc,
                                MHD_HTTP_SERVICE_UNAVAILABLE,
                                TMH_RESPONSE_make_json_pack ("{s:s, s:s}",
                                                             "error", "exchange failed",
                                                             "hint", "The exchange provided an unexpected response"));
    }
    else
    {
      /* Forward error, adding the "coin_pub" for which the
         error was being generated */
      json_t *eproof;

      eproof = json_copy ((json_t *) proof);
      json_object_set_new (eproof,
                           "coin_pub",
                           GNUNET_JSON_from_data_auto (&dc->coin_pub));
      resume_pay_with_response (pc,
                                http_status,
                                TMH_RESPONSE_make_json (eproof));
      json_decref (eproof);
    }
    return;
  }
  /* store result to DB */
  if (GNUNET_OK !=
      db->store_deposit (db->cls,
			 pc->transaction_id,
			 &pc->mi->pubkey,
			 &dc->coin_pub,
			 &dc->amount_with_fee,
			 &dc->deposit_fee,
                         sign_key,
			 proof))
  {
    GNUNET_break (0);
    /* internal error */
    abort_deposit (pc);
    /* Forward error including 'proof' for the body */
    resume_pay_with_response (pc,
                              MHD_HTTP_INTERNAL_SERVER_ERROR,
                              TMH_RESPONSE_make_internal_error ("Merchant database error"));
    return;
  }

  if (0 != pc->pending)
    return; /* still more to do */


  mr.purpose.purpose = htonl (TALER_SIGNATURE_MERCHANT_PAYMENT_OK);
  mr.purpose.size = htonl (sizeof (mr));
  mr.h_contract = pc->h_contract;

  GNUNET_CRYPTO_eddsa_sign (&mi->privkey.eddsa_priv,
                            &mr.purpose,
			    &sig);
  resume_pay_with_response (pc,
                            MHD_HTTP_OK,
                            TMH_RESPONSE_make_json_pack ("{s:s, s:o}",
                                                         "merchant_sig",
							 json_string_value (GNUNET_JSON_from_data_auto (&sig)),
                                                         "h_contract",
                                                         GNUNET_JSON_from_data (&pc->h_contract,
                                                                                sizeof (struct GNUNET_HashCode))));
}


/**
 * Custom cleanup routine for a `struct PayContext`.
 *
 * @param hc the `struct PayContext` to clean up.
 */
static void
pay_context_cleanup (struct TM_HandlerContext *hc)
{
  struct PayContext *pc = (struct PayContext *) hc;
  unsigned int i;

  if (NULL != pc->timeout_task)
  {
    GNUNET_SCHEDULER_cancel (pc->timeout_task);
    pc->timeout_task = NULL;
  }

  TMH_PARSE_post_cleanup_callback (pc->json_parse_context);
  for (i=0;i<pc->coins_cnt;i++)
  {
    struct DepositConfirmation *dc = &pc->dc[i];

    if (NULL != dc->dh)
    {
      TALER_EXCHANGE_deposit_cancel (dc->dh);
      dc->dh = NULL;
    }
    if (NULL != dc->denom.rsa_public_key)
    {
      GNUNET_CRYPTO_rsa_public_key_free (dc->denom.rsa_public_key);
      dc->denom.rsa_public_key = NULL;
    }
    if (NULL != dc->ub_sig.rsa_signature)
    {
      GNUNET_CRYPTO_rsa_signature_free (dc->ub_sig.rsa_signature);
      dc->ub_sig.rsa_signature = NULL;
    }
  }
  GNUNET_free_non_null (pc->dc);
  if (NULL != pc->fo)
  {
    TMH_EXCHANGES_find_exchange_cancel (pc->fo);
    pc->fo = NULL;
  }
  if (NULL != pc->response)
  {
    MHD_destroy_response (pc->response);
    pc->response = NULL;
  }
  if (NULL != pc->chosen_exchange)
  {
    GNUNET_free (pc->chosen_exchange);
    pc->chosen_exchange = NULL;
  }
  GNUNET_free (pc);
}


/**
 * Function called with the result of our exchange lookup.
 *
 * @param cls the `struct PayContext`
 * @param mh NULL if exchange was not found to be acceptable
 * @param exchange_trusted #GNUNET_YES if this exchange is trusted by config
 */
static void
process_pay_with_exchange (void *cls,
                           struct TALER_EXCHANGE_Handle *mh,
                           int exchange_trusted)
{
  struct PayContext *pc = cls;
  struct TALER_Amount acc_fee;
  struct TALER_Amount acc_amount;
  const struct TALER_EXCHANGE_Keys *keys;
  unsigned int i;

  pc->fo = NULL;
  if (NULL == mh)
  {
    /* The exchange on offer is not in the set of our (trusted)
       exchanges.  Reject the payment. */
    GNUNET_break_op (0);
    resume_pay_with_response (pc,
                              MHD_HTTP_PRECONDITION_FAILED,
                              TMH_RESPONSE_make_external_error ("exchange not supported"));
    return;
  }
  pc->mh = mh;

  keys = TALER_EXCHANGE_get_keys (mh);
  if (NULL == keys)
  {
    GNUNET_break (0);
    resume_pay_with_response (pc,
                              MHD_HTTP_INTERNAL_SERVER_ERROR,
                              TMH_RESPONSE_make_internal_error ("no keys"));
    return;
  }

  /* Total up the fees and the value of the deposited coins! */
  for (i=0;i<pc->coins_cnt;i++)
  {
    struct DepositConfirmation *dc = &pc->dc[i];
    const struct TALER_EXCHANGE_DenomPublicKey *denom_details;

    denom_details = TALER_EXCHANGE_get_denomination_key (keys,
							 &dc->denom);
    if (NULL == denom_details)
    {
      char *denom_enc;

      GNUNET_break_op (0);
      resume_pay_with_response (pc,
                                MHD_HTTP_BAD_REQUEST,
                                TMH_RESPONSE_make_json_pack ("{s:s, s:o, s:o}",
                                                             "error", "denomination not found",
                                                             "denom_pub", GNUNET_JSON_from_rsa_public_key (dc->denom.rsa_public_key),
                                                             "exchange_keys", TALER_EXCHANGE_get_keys_raw (mh)));
      denom_enc = denomination_to_string_alloc (&dc->denom);
      GNUNET_log (GNUNET_ERROR_TYPE_ERROR,
                  "unknown denom to exchange: %s\n",
                  denom_enc);
      GNUNET_free (denom_enc);
      return;
    }
    if (GNUNET_OK !=
        TMH_AUDITORS_check_dk (mh,
                               denom_details,
                               exchange_trusted))
    {
      char *denom_enc;

      GNUNET_break_op (0);
      resume_pay_with_response (pc,
                                MHD_HTTP_BAD_REQUEST,
                                TMH_RESPONSE_make_json_pack ("{s:s, s:o}",
                                                             "error", "invalid denomination",
                                                             "denom_pub", GNUNET_JSON_from_rsa_public_key (dc->denom.rsa_public_key)));
      denom_enc = denomination_to_string_alloc (&dc->denom);
      GNUNET_log (GNUNET_ERROR_TYPE_ERROR,
                  "Client offered invalid denomination: %s\n",
                  denom_enc);
      GNUNET_free (denom_enc);
      return;
    }
    dc->deposit_fee = denom_details->fee_deposit;
    if (0 == i)
    {
      acc_fee = denom_details->fee_deposit;
      acc_amount = dc->amount_with_fee;
    }
    else
    {
      if ( (GNUNET_OK !=
	    TALER_amount_add (&acc_fee,
			      &denom_details->fee_deposit,
			      &acc_fee)) ||
	   (GNUNET_OK !=
	    TALER_amount_add (&acc_amount,
			      &dc->amount_with_fee,
			      &acc_amount)) )
      {
	GNUNET_break_op (0);
	/* Overflow in these amounts? Very strange. */
	resume_pay_with_response (pc,
				  MHD_HTTP_BAD_REQUEST,
				  TMH_RESPONSE_make_internal_error ("Overflow adding up amounts"));
	return;
      }
    }
    if (1 ==
	TALER_amount_cmp (&dc->deposit_fee,
                          &dc->amount_with_fee))
    {
      GNUNET_break_op (0);
      /* fee higher than residual coin value, makes no sense. */
      resume_pay_with_response (pc,
				MHD_HTTP_BAD_REQUEST,
                                TMH_RESPONSE_make_json_pack ("{s:s, s:o, s:o}",
                                                             "hint", "fee higher than coin value",
                                                             "f" /* FIXME */, TALER_JSON_from_amount (&dc->amount_with_fee),
                                                             "fee_deposit", TALER_JSON_from_amount (&denom_details->fee_deposit)));
      return;
    }
  }

  /* Now check that the customer paid enough for the full contract */
  if (-1 == TALER_amount_cmp (&pc->max_fee,
                              &acc_fee))
  {
    /* acc_fee > max_fee, customer needs to cover difference */
    struct TALER_Amount excess_fee;
    struct TALER_Amount total_needed;

    /* compute fee amount to be covered by customer */
    GNUNET_assert (GNUNET_OK ==
                   TALER_amount_subtract (&excess_fee,
                                          &acc_fee,
                                          &pc->max_fee));
    /* add that to the total */
    if (GNUNET_OK !=
        TALER_amount_add (&total_needed,
                          &excess_fee,
                          &pc->amount))
    {
      GNUNET_break (0);
      resume_pay_with_response (pc,
                                MHD_HTTP_INTERNAL_SERVER_ERROR,
                                TMH_RESPONSE_make_internal_error ("overflow"));
      return;
    }
    /* check if total payment sufficies */
    if (-1 == TALER_amount_cmp (&acc_amount,
                                &total_needed))
    {
      GNUNET_break_op (0);
      resume_pay_with_response (pc,
                                MHD_HTTP_NOT_ACCEPTABLE,
                                TMH_RESPONSE_make_external_error ("insufficient funds (including excessive exchange fees to be covered by customer)"));
      return;
    }
  }
  else
  {
    /* fees are acceptable, we cover them all; let's check the amount */
    if (-1 == TALER_amount_cmp (&acc_amount,
                                &pc->amount))
    {
      GNUNET_break_op (0);
      resume_pay_with_response (pc,
                                MHD_HTTP_NOT_ACCEPTABLE,
                                TMH_RESPONSE_make_external_error ("insufficient funds"));
      return;
    }
  }

  GNUNET_log (GNUNET_ERROR_TYPE_DEBUG,
              "Exchange and fee structure OK. Initiating deposit operation for coins\n");



  /* Initiate /deposit operation for all coins */
  for (i=0;i<pc->coins_cnt;i++)
  {
    struct DepositConfirmation *dc = &pc->dc[i];

    if (GNUNET_YES == dc->found_in_db)
      continue;
    GNUNET_assert (NULL != pc->mi->j_wire);
    GNUNET_log (GNUNET_ERROR_TYPE_DEBUG,
                "Timing for this payment, wire_deadline: %llu, refund_deadline: %llu\n",
                (unsigned long long) pc->wire_transfer_deadline.abs_value_us,
                (unsigned long long) pc->refund_deadline.abs_value_us);
    dc->dh = TALER_EXCHANGE_deposit (mh,
                                     &dc->amount_with_fee,
                                     pc->wire_transfer_deadline,
                                     pc->mi->j_wire,
                                     &pc->h_contract,
                                     &dc->coin_pub,
                                     &dc->ub_sig,
                                     &dc->denom,
                                     pc->timestamp,
                                     pc->transaction_id,
                                     &pc->mi->pubkey,
                                     pc->refund_deadline,
                                     &dc->coin_sig,
                                     &deposit_cb,
                                     dc);
    if (NULL == dc->dh)
    {
      /* Signature was invalid.  If the exchange was unavailable,
       * we'd get that information in the callback. */
      GNUNET_break_op (0);
      resume_pay_with_response (pc,
                                MHD_HTTP_UNAUTHORIZED,
                                TMH_RESPONSE_make_json_pack ("{s:s, s:i}",
                                                             "hint", "Coin signature invalid.",
                                                             "coin_idx", i));
      return;
    }
  }
}


/**
 * Handle a timeout for the processing of the pay request.
 *
 * @param cls closure
 */
static void
handle_pay_timeout (void *cls)
{
  struct PayContext *pc = cls;

  GNUNET_log (GNUNET_ERROR_TYPE_DEBUG,
              "Resuming /pay with error after timeout\n");

  pc->timeout_task = NULL;

  if (NULL != pc->fo)
  {
    TMH_EXCHANGES_find_exchange_cancel (pc->fo);
    pc->fo = NULL;
  }

  resume_pay_with_response (pc,
                            MHD_HTTP_SERVICE_UNAVAILABLE,
                            TMH_RESPONSE_make_internal_error ("exchange not reachable"));
}


/**
 * Function called with information about a coin that was deposited.
 *
 * @param cls closure
 * @param transaction_id of the contract
 * @param coin_pub public key of the coin
 * @param amount_with_fee amount the exchange will deposit for this coin
 * @param deposit_fee fee the exchange will charge for this coin
 * @param exchange_proof proof from exchange that coin was accepted
 */
static void
check_coin_paid (void *cls,
                 uint64_t transaction_id,
                 const struct TALER_CoinSpendPublicKeyP *coin_pub,
                 const struct TALER_Amount *amount_with_fee,
                 const struct TALER_Amount *deposit_fee,
                 const json_t *exchange_proof)
{
  struct PayContext *pc = cls;
  unsigned int i;

  if (pc->transaction_id != transaction_id)
  {
    GNUNET_break (0);
    return;
  }
  for (i=0;i<pc->coins_cnt;i++)
  {
    struct DepositConfirmation *dc = &pc->dc[i];

    if ( (0 != memcmp (coin_pub,
                       &dc->coin_pub,
                       sizeof (struct TALER_CoinSpendPublicKeyP))) ||
         (0 != TALER_amount_cmp (amount_with_fee,
                                 &dc->amount_with_fee)) )
      continue;
    dc->found_in_db = GNUNET_YES;
    pc->pending--;
  }
}


/**
 * Check if the existing transaction matches our transaction.
 * Update `transaction_exits` accordingly.
 *
 * @param cls closure with the `struct PayContext`
 * @param transaction_id of the contract
 * @param merchant_pub merchant's public key
 * @param exchange_uri URI of the exchange
 * @param h_contract hash of the contract
 * @param h_xwire hash of our wire details
 * @param timestamp time of the confirmation
 * @param refund refund deadline
 * @param total_amount total amount we receive for the contract after fees
 */
static void
check_transaction_exists (void *cls,
<<<<<<< HEAD
                          uint64_t transaction_id,
                          const struct TALER_MerchantPublicKeyP *merchant_pub,
                          const char *exchange_uri,
                          const struct GNUNET_HashCode *h_contract,
                          const struct GNUNET_HashCode *h_xwire,
                          struct GNUNET_TIME_Absolute timestamp,
                          struct GNUNET_TIME_Absolute refund,
                          const struct TALER_Amount *total_amount)
{
  struct PayContext *pc = cls;

  if ( (0 == memcmp (h_contract,
                     &pc->h_contract,
                     sizeof (struct GNUNET_HashCode))) &&
       (0 == memcmp (h_xwire,
                     &pc->mi->h_wire,
                     sizeof (struct GNUNET_HashCode))) &&
       (timestamp.abs_value_us == pc->timestamp.abs_value_us) &&
       (refund.abs_value_us == pc->refund_deadline.abs_value_us) &&
       (0 == TALER_amount_cmp (total_amount,
                               &pc->amount) ) )
=======
			  uint64_t transaction_id,
			  const struct TALER_MerchantPublicKeyP *merchant_pub,
			  const char *exchange_uri,
			  const struct GNUNET_HashCode *h_contract,
			  const struct GNUNET_HashCode *h_xwire,
			  struct GNUNET_TIME_Absolute timestamp,
			  struct GNUNET_TIME_Absolute refund,
			  const struct TALER_Amount *total_amount)
{
  struct PayContext *pc = cls;  

  if ( (0 == memcmp (h_contract,
		     &pc->h_contract,
		     sizeof (struct GNUNET_HashCode))) &&
       (0 == memcmp (h_xwire,
		     &pc->mi->h_wire,
		     sizeof (struct GNUNET_HashCode))) &&
       (timestamp.abs_value_us == pc->timestamp.abs_value_us) &&
       (refund.abs_value_us == pc->refund_deadline.abs_value_us) &&
       (0 == TALER_amount_cmp (total_amount,
			       &pc->amount) ) )
>>>>>>> 521aa89e
  {
    pc->transaction_exits = GNUNET_YES;
  }
  else
<<<<<<< HEAD
    {
      GNUNET_break_op (0);
      pc->transaction_exits = GNUNET_SYSERR;
    }
=======
  {
    GNUNET_break_op (0);
    pc->transaction_exits = GNUNET_SYSERR;
  }
>>>>>>> 521aa89e
}

extern struct MerchantInstance *
get_instance (struct json_t *json);

<<<<<<< HEAD

=======
>>>>>>> 521aa89e
/**
 * Accomplish this payment.
 *
 * @param rh context of the handler
 * @param connection the MHD connection to handle
 * @param[in,out] connection_cls the connection's closure
 *       (can be updated)
 * @param upload_data upload data
 * @param[in,out] upload_data_size number of bytes (left) in @a
 *       upload_data
 * @return MHD result code
 */
int
MH_handler_pay (struct TMH_RequestHandler *rh,
<<<<<<< HEAD
                struct MHD_Connection *connection,
                void **connection_cls,
                const char *upload_data,
                size_t *upload_data_size)
=======
		struct MHD_Connection *connection,
		void **connection_cls,
		const char *upload_data,
		size_t *upload_data_size)
>>>>>>> 521aa89e
{
  struct PayContext *pc;
  int res;
  json_t *root;

  GNUNET_log (GNUNET_ERROR_TYPE_DEBUG,
<<<<<<< HEAD
              "In handler for /pay.\n");
=======
	      "In handler for /pay.\n");
>>>>>>> 521aa89e
  if (NULL == *connection_cls)
  {
    pc = GNUNET_new (struct PayContext);
    pc->hc.cc = &pay_context_cleanup;
    pc->connection = connection;
    *connection_cls = pc;
  }
  else
  {
    /* not the first call, recover state */
    pc = *connection_cls;
  }
  if (0 != pc->response_code)
  {
    /* We are *done* processing the request, just queue the response (!) */
    if (UINT_MAX == pc->response_code)
    {
      GNUNET_break (0);
      return MHD_NO; /* hard error */
    }
    res = MHD_queue_response (connection,
<<<<<<< HEAD
                              pc->response_code,
                              pc->response);
=======
			      pc->response_code,
			      pc->response);
>>>>>>> 521aa89e
    if (NULL != pc->response)
    {
      MHD_destroy_response (pc->response);
      pc->response = NULL;
    }
    GNUNET_log (GNUNET_ERROR_TYPE_DEBUG,
<<<<<<< HEAD
                "Queueing response (%u) for /pay (%s).\n",
                (unsigned int) pc->response_code,
                res ? "OK" : "FAILED");
=======
		"Queueing response (%u) for /pay (%s).\n",
		(unsigned int) pc->response_code,
		res ? "OK" : "FAILED");
>>>>>>> 521aa89e
    return res;
  }
  if (NULL != pc->chosen_exchange)
  {
    GNUNET_log (GNUNET_ERROR_TYPE_DEBUG,
<<<<<<< HEAD
                "Shouldn't be here. Old MHD version?\n");
    return MHD_YES;
  }
  res = TMH_PARSE_post_json (connection,
                             &pc->json_parse_context,
                             upload_data,
                             upload_data_size,
                             &root);
=======
		"Shouldn't be here. Old MHD version?\n");
    return MHD_YES;
  }
  res = TMH_PARSE_post_json (connection,
			     &pc->json_parse_context,
			     upload_data,
			     upload_data_size,
			     &root);
>>>>>>> 521aa89e
  if (GNUNET_SYSERR == res)
  {
    GNUNET_break (0);
    return TMH_RESPONSE_reply_external_error (connection,
<<<<<<< HEAD
                                              "failed to parse JSON body");
=======
					      "failed to parse JSON body");
>>>>>>> 521aa89e
  }
  if ((GNUNET_NO == res) || (NULL == root))
    return MHD_YES; /* the POST's body has to be further fetched */

  mi = get_instance (root);

  /* Got the JSON upload, parse it */
  {
    json_t *coins;
    json_t *coin;
    unsigned int coins_index;
    struct TALER_MerchantSignatureP merchant_sig;
    struct TALER_ContractPS cp;
    const char *chosen_exchange;
    struct GNUNET_JSON_Specification spec[] = {
      TALER_JSON_spec_amount ("amount", &pc->amount),
      GNUNET_JSON_spec_json ("coins", &coins),
      GNUNET_JSON_spec_fixed_auto ("H_contract", &pc->h_contract),
      TALER_JSON_spec_amount ("max_fee", &pc->max_fee),
      GNUNET_JSON_spec_fixed_auto ("merchant_sig", &merchant_sig),
      GNUNET_JSON_spec_string ("exchange", &chosen_exchange),
      GNUNET_JSON_spec_absolute_time ("refund_deadline", &pc->refund_deadline),
      GNUNET_JSON_spec_absolute_time ("timestamp", &pc->timestamp),
      GNUNET_JSON_spec_uint64 ("transaction_id", &pc->transaction_id),
      GNUNET_JSON_spec_end()
    };

    res = TMH_PARSE_json_data (connection,
<<<<<<< HEAD
                               root,
                               spec);
=======
			       root,
			       spec);
>>>>>>> 521aa89e
    if (GNUNET_YES != res)
    {
      json_decref (root);
      GNUNET_break (0);
      return (GNUNET_NO == res) ? MHD_YES : MHD_NO;
    }
<<<<<<< HEAD
    pc->mi = mi;
    GNUNET_log (GNUNET_ERROR_TYPE_INFO,
                "/pay: picked instance %s\n",
                pc->mi->id);
=======
    pc->mi = get_instance (root);
    GNUNET_log (GNUNET_ERROR_TYPE_INFO,
		"/pay: picked instance %s\n",
		pc->mi->id);
>>>>>>> 521aa89e

    if (NULL == pc->mi)
    {
      GNUNET_log (GNUNET_ERROR_TYPE_ERROR,
<<<<<<< HEAD
                  "Not able to find the specified receiver\n");
      json_decref (root);
      return TMH_RESPONSE_reply_external_error (connection,
                                                "Unknown receiver given");
    }
    GNUNET_log (GNUNET_ERROR_TYPE_DEBUG,
                "The receiver for this deposit is '%s', whose bank details are '%s'\n",
                pc->mi->id,
                json_dumps (pc->mi->j_wire, JSON_COMPACT));
    pc->chosen_exchange = GNUNET_strdup (chosen_exchange);
    GNUNET_log (GNUNET_ERROR_TYPE_DEBUG,
                "Parsed JSON for /pay.\n");
=======
		  "Not able to find the specified receiver\n");
      json_decref (root);
      return TMH_RESPONSE_reply_external_error (connection,
					      "Unknown receiver given");
    }
    GNUNET_log (GNUNET_ERROR_TYPE_DEBUG,
		"The receiver for this deposit is '%s', whose bank details are '%s'\n",
		pc->mi->id,
		json_dumps (pc->mi->j_wire, JSON_COMPACT));
    pc->chosen_exchange = GNUNET_strdup (chosen_exchange);
    GNUNET_log (GNUNET_ERROR_TYPE_DEBUG,
		"Parsed JSON for /pay.\n");
>>>>>>> 521aa89e
    cp.purpose.purpose = htonl (TALER_SIGNATURE_MERCHANT_CONTRACT);
    cp.purpose.size = htonl (sizeof (struct TALER_ContractPS));
    cp.transaction_id = GNUNET_htonll (pc->transaction_id);
    TALER_amount_hton (&cp.total_amount,
<<<<<<< HEAD
                       &pc->amount);
    TALER_amount_hton (&cp.max_fee,
                       &pc->max_fee);
    cp.h_contract = pc->h_contract;
    cp.merchant_pub = pc->mi->pubkey;
    if (GNUNET_OK !=
        GNUNET_CRYPTO_eddsa_verify (TALER_SIGNATURE_MERCHANT_CONTRACT,
                                    &cp.purpose,
                                    &merchant_sig.eddsa_sig,
                                    &pc->mi->pubkey.eddsa_pub))
=======
		       &pc->amount);
    TALER_amount_hton (&cp.max_fee,
		       &pc->max_fee);
    cp.h_contract = pc->h_contract;
    cp.merchant_pub = pc->mi->pubkey;
    if (GNUNET_OK !=
	GNUNET_CRYPTO_eddsa_verify (TALER_SIGNATURE_MERCHANT_CONTRACT,
				    &cp.purpose,
				    &merchant_sig.eddsa_sig,
				    &pc->mi->pubkey.eddsa_pub))
>>>>>>> 521aa89e
    {
      GNUNET_break (0);
      GNUNET_JSON_parse_free (spec);
      json_decref (root);
      return TMH_RESPONSE_reply_external_error (connection,
<<<<<<< HEAD
                                                "invalid merchant signature supplied");
=======
						"invalid merchant signature supplied");
>>>>>>> 521aa89e
    }

    /* 'wire_transfer_deadline' is optional, if it is not present,
       generate it here; it will be timestamp plus the
       wire_transfer_delay supplied in config file */
    if (NULL == json_object_get (root,
<<<<<<< HEAD
                                 "wire_transfer_deadline"))
    {
      pc->wire_transfer_deadline = GNUNET_TIME_absolute_add (pc->timestamp,
                                                             wire_transfer_delay);
      if (pc->wire_transfer_deadline.abs_value_us < pc->refund_deadline.abs_value_us)
      {
        /* Refund value very large, delay wire transfer accordingly */
        pc->wire_transfer_deadline = pc->refund_deadline;
=======
				 "wire_transfer_deadline"))
    {
      pc->wire_transfer_deadline = GNUNET_TIME_absolute_add (pc->timestamp,
							     wire_transfer_delay);
      if (pc->wire_transfer_deadline.abs_value_us < pc->refund_deadline.abs_value_us)
      {
	/* Refund value very large, delay wire transfer accordingly */
	pc->wire_transfer_deadline = pc->refund_deadline;
>>>>>>> 521aa89e
      }
    }
    else
    {
      struct GNUNET_JSON_Specification espec[] = {
<<<<<<< HEAD
        GNUNET_JSON_spec_absolute_time ("wire_transfer_deadline",
                                        &pc->wire_transfer_deadline),
        GNUNET_JSON_spec_end()
      };

      res = TMH_PARSE_json_data (connection,
                                 root,
                                 espec);
      if (GNUNET_YES != res)
      {
        GNUNET_JSON_parse_free (spec);
        json_decref (root);
        GNUNET_break (0);
        return (GNUNET_NO == res) ? MHD_YES : MHD_NO;
      }
      if (pc->wire_transfer_deadline.abs_value_us < pc->refund_deadline.abs_value_us)
      {
        GNUNET_break (0);
        GNUNET_JSON_parse_free (spec);
        json_decref (root);
        return TMH_RESPONSE_reply_external_error (connection,
                                                  "refund deadline after wire transfer deadline");
=======
	GNUNET_JSON_spec_absolute_time ("wire_transfer_deadline",
					&pc->wire_transfer_deadline),
	GNUNET_JSON_spec_end()
      };

      res = TMH_PARSE_json_data (connection,
				 root,
				 espec);
      if (GNUNET_YES != res)
      {
	GNUNET_JSON_parse_free (spec);
	json_decref (root);
	GNUNET_break (0);
	return (GNUNET_NO == res) ? MHD_YES : MHD_NO;
      }
      if (pc->wire_transfer_deadline.abs_value_us < pc->refund_deadline.abs_value_us)
      {
	GNUNET_break (0);
	GNUNET_JSON_parse_free (spec);
	json_decref (root);
	return TMH_RESPONSE_reply_external_error (connection,
						  "refund deadline after wire transfer deadline");
>>>>>>> 521aa89e
      }
    }


    pc->coins_cnt = json_array_size (coins);
    if (0 == pc->coins_cnt)
    {
      GNUNET_JSON_parse_free (spec);
      json_decref (root);
      return TMH_RESPONSE_reply_external_error (connection,
<<<<<<< HEAD
                                                "no coins given");
    }
    /* note: 1 coin = 1 deposit confirmation expected */
    pc->dc = GNUNET_new_array (pc->coins_cnt,
                               struct DepositConfirmation);
=======
						"no coins given");
    }
    /* note: 1 coin = 1 deposit confirmation expected */
    pc->dc = GNUNET_new_array (pc->coins_cnt,
			       struct DepositConfirmation);
>>>>>>> 521aa89e

    /* This loop populates the array 'dc' in 'pc' */
    json_array_foreach (coins, coins_index, coin)
    {
      struct DepositConfirmation *dc = &pc->dc[coins_index];
      struct GNUNET_JSON_Specification spec[] = {
<<<<<<< HEAD
        TALER_JSON_spec_denomination_public_key ("denom_pub", &dc->denom),
        TALER_JSON_spec_amount ("f" /* FIXME */, &dc->amount_with_fee),
        GNUNET_JSON_spec_fixed_auto ("coin_pub", &dc->coin_pub),
        TALER_JSON_spec_denomination_signature ("ub_sig", &dc->ub_sig),
        GNUNET_JSON_spec_fixed_auto ("coin_sig", &dc->coin_sig),
        GNUNET_JSON_spec_end()
      };

      res = TMH_PARSE_json_data (connection,
                                 coin,
                                 spec);
      if (GNUNET_YES != res)
      {
        GNUNET_JSON_parse_free (spec);
        json_decref (root);
        GNUNET_break (0);
        return (GNUNET_NO == res) ? MHD_YES : MHD_NO;
      }

      {
        char *s;

        s = TALER_amount_to_string (&dc->amount_with_fee);
        GNUNET_log (GNUNET_ERROR_TYPE_DEBUG,
                    "Coin #%i has f %s\n",
                    coins_index,
                    s);
        GNUNET_free (s);
      }
=======
	TALER_JSON_spec_denomination_public_key ("denom_pub", &dc->denom),
	TALER_JSON_spec_amount ("f" /* FIXME */, &dc->amount_with_fee),
	GNUNET_JSON_spec_fixed_auto ("coin_pub", &dc->coin_pub),
	TALER_JSON_spec_denomination_signature ("ub_sig", &dc->ub_sig),
	GNUNET_JSON_spec_fixed_auto ("coin_sig", &dc->coin_sig),
	GNUNET_JSON_spec_end()
      };

      res = TMH_PARSE_json_data (connection,
				 coin,
				 spec);
      if (GNUNET_YES != res)
      {
	GNUNET_JSON_parse_free (spec);
	json_decref (root);
	GNUNET_break (0);
	return (GNUNET_NO == res) ? MHD_YES : MHD_NO;
      }

      {
	char *s;

	s = TALER_amount_to_string (&dc->amount_with_fee);
	GNUNET_log (GNUNET_ERROR_TYPE_DEBUG,
		    "Coin #%i has f %s\n",
		    coins_index,
		    s);
	GNUNET_free (s);
     }
>>>>>>> 521aa89e

      dc->index = coins_index;
      dc->pc = pc;
    }
    GNUNET_JSON_parse_free (spec);
  } /* end of parsing of JSON upload */
  pc->pending = pc->coins_cnt;

  /* Check if this payment attempt has already succeeded */
  if (GNUNET_SYSERR ==
<<<<<<< HEAD
      db->find_payments_by_id (db->cls,
                               pc->transaction_id,
                               &mi->pubkey,
                               &check_coin_paid,
                               pc))
=======
      db->find_payments (db->cls,
		         pc->transaction_id,
                         &pc->mi->pubkey,
		         &check_coin_paid,
		         pc))
>>>>>>> 521aa89e
  {
    GNUNET_break (0);
    json_decref (root);
    return TMH_RESPONSE_reply_internal_error (connection,
<<<<<<< HEAD
                                              "Merchant database error");
=======
					      "Merchant database error");
>>>>>>> 521aa89e
  }
  if (0 == pc->pending)
  {
    struct MHD_Response *resp;
    int ret;

    /* Payment succeeded in the past; take short cut
       and accept immediately */
    resp = MHD_create_response_from_buffer (0,
<<<<<<< HEAD
                                            NULL,
                                            MHD_RESPMEM_PERSISTENT);
    ret = MHD_queue_response (connection,
                              MHD_HTTP_OK,
                              resp);
=======
					    NULL,
					    MHD_RESPMEM_PERSISTENT);
    ret = MHD_queue_response (connection,
			      MHD_HTTP_OK,
			      resp);
>>>>>>> 521aa89e
    MHD_destroy_response (resp);
    json_decref (root);
    return ret;
  }
  /* Check if transaction is already known, if not store it. */
  if (GNUNET_SYSERR ==
      db->find_transaction (db->cls,
<<<<<<< HEAD
                            pc->transaction_id,
                            &pc->mi->pubkey,
                            &check_transaction_exists,
=======
			    pc->transaction_id,
			    &pc->mi->pubkey,
			    &check_transaction_exists,
>>>>>>> 521aa89e
                            pc))
  {
    GNUNET_break (0);
    json_decref (root);
    return TMH_RESPONSE_reply_internal_error (connection,
                                               "Merchant database error");
  }
  if (GNUNET_SYSERR == pc->transaction_exits)
  {
    GNUNET_break (0);
    json_decref (root);
    return TMH_RESPONSE_reply_internal_error (connection,
                                              "Transaction ID reused with different transaction details");
  }
  if (GNUNET_NO == pc->transaction_exits)
  {
    if (GNUNET_OK !=
        db->store_transaction (db->cls,
                               pc->transaction_id,
                               &pc->mi->pubkey, 
                               pc->chosen_exchange,
                               &pc->h_contract,
                               &pc->mi->h_wire,
                               pc->timestamp,
                               pc->refund_deadline,
                               &pc->amount))
    {
      GNUNET_break (0);
      json_decref (root);
      return TMH_RESPONSE_reply_internal_error (connection,
                                               "Merchant database error");
    }
  }

  MHD_suspend_connection (connection);

  /* Find the responsible exchange, this may take a while... */
  pc->fo = TMH_EXCHANGES_find_exchange (pc->chosen_exchange,
                                        &process_pay_with_exchange,
                                        pc);

  /* ... so we suspend connection until the last coin has been ack'd
     or until we have encountered a hard error.  Eventually, we will
     resume the connection and send back a response using
     #resume_pay_with_response(). */
  GNUNET_log (GNUNET_ERROR_TYPE_DEBUG,
              "Suspending /pay handling while working with the exchange\n");
  pc->timeout_task = GNUNET_SCHEDULER_add_delayed (PAY_TIMEOUT,
                                                   &handle_pay_timeout,
                                                   pc);
  json_decref (root);
  return MHD_YES;
}

/* end of taler-merchant-httpd_pay.c */<|MERGE_RESOLUTION|>--- conflicted
+++ resolved
@@ -797,29 +797,6 @@
  */
 static void
 check_transaction_exists (void *cls,
-<<<<<<< HEAD
-                          uint64_t transaction_id,
-                          const struct TALER_MerchantPublicKeyP *merchant_pub,
-                          const char *exchange_uri,
-                          const struct GNUNET_HashCode *h_contract,
-                          const struct GNUNET_HashCode *h_xwire,
-                          struct GNUNET_TIME_Absolute timestamp,
-                          struct GNUNET_TIME_Absolute refund,
-                          const struct TALER_Amount *total_amount)
-{
-  struct PayContext *pc = cls;
-
-  if ( (0 == memcmp (h_contract,
-                     &pc->h_contract,
-                     sizeof (struct GNUNET_HashCode))) &&
-       (0 == memcmp (h_xwire,
-                     &pc->mi->h_wire,
-                     sizeof (struct GNUNET_HashCode))) &&
-       (timestamp.abs_value_us == pc->timestamp.abs_value_us) &&
-       (refund.abs_value_us == pc->refund_deadline.abs_value_us) &&
-       (0 == TALER_amount_cmp (total_amount,
-                               &pc->amount) ) )
-=======
 			  uint64_t transaction_id,
 			  const struct TALER_MerchantPublicKeyP *merchant_pub,
 			  const char *exchange_uri,
@@ -829,7 +806,7 @@
 			  struct GNUNET_TIME_Absolute refund,
 			  const struct TALER_Amount *total_amount)
 {
-  struct PayContext *pc = cls;  
+  struct PayContext *pc = cls;
 
   if ( (0 == memcmp (h_contract,
 		     &pc->h_contract,
@@ -841,31 +818,20 @@
        (refund.abs_value_us == pc->refund_deadline.abs_value_us) &&
        (0 == TALER_amount_cmp (total_amount,
 			       &pc->amount) ) )
->>>>>>> 521aa89e
   {
     pc->transaction_exits = GNUNET_YES;
   }
   else
-<<<<<<< HEAD
-    {
-      GNUNET_break_op (0);
-      pc->transaction_exits = GNUNET_SYSERR;
-    }
-=======
   {
     GNUNET_break_op (0);
     pc->transaction_exits = GNUNET_SYSERR;
   }
->>>>>>> 521aa89e
 }
 
 extern struct MerchantInstance *
 get_instance (struct json_t *json);
 
-<<<<<<< HEAD
-
-=======
->>>>>>> 521aa89e
+
 /**
  * Accomplish this payment.
  *
@@ -880,28 +846,17 @@
  */
 int
 MH_handler_pay (struct TMH_RequestHandler *rh,
-<<<<<<< HEAD
-                struct MHD_Connection *connection,
-                void **connection_cls,
-                const char *upload_data,
-                size_t *upload_data_size)
-=======
 		struct MHD_Connection *connection,
 		void **connection_cls,
 		const char *upload_data,
 		size_t *upload_data_size)
->>>>>>> 521aa89e
 {
   struct PayContext *pc;
   int res;
   json_t *root;
 
   GNUNET_log (GNUNET_ERROR_TYPE_DEBUG,
-<<<<<<< HEAD
-              "In handler for /pay.\n");
-=======
 	      "In handler for /pay.\n");
->>>>>>> 521aa89e
   if (NULL == *connection_cls)
   {
     pc = GNUNET_new (struct PayContext);
@@ -923,43 +878,22 @@
       return MHD_NO; /* hard error */
     }
     res = MHD_queue_response (connection,
-<<<<<<< HEAD
-                              pc->response_code,
-                              pc->response);
-=======
 			      pc->response_code,
 			      pc->response);
->>>>>>> 521aa89e
     if (NULL != pc->response)
     {
       MHD_destroy_response (pc->response);
       pc->response = NULL;
     }
     GNUNET_log (GNUNET_ERROR_TYPE_DEBUG,
-<<<<<<< HEAD
-                "Queueing response (%u) for /pay (%s).\n",
-                (unsigned int) pc->response_code,
-                res ? "OK" : "FAILED");
-=======
 		"Queueing response (%u) for /pay (%s).\n",
 		(unsigned int) pc->response_code,
 		res ? "OK" : "FAILED");
->>>>>>> 521aa89e
     return res;
   }
   if (NULL != pc->chosen_exchange)
   {
     GNUNET_log (GNUNET_ERROR_TYPE_DEBUG,
-<<<<<<< HEAD
-                "Shouldn't be here. Old MHD version?\n");
-    return MHD_YES;
-  }
-  res = TMH_PARSE_post_json (connection,
-                             &pc->json_parse_context,
-                             upload_data,
-                             upload_data_size,
-                             &root);
-=======
 		"Shouldn't be here. Old MHD version?\n");
     return MHD_YES;
   }
@@ -968,16 +902,11 @@
 			     upload_data,
 			     upload_data_size,
 			     &root);
->>>>>>> 521aa89e
   if (GNUNET_SYSERR == res)
   {
     GNUNET_break (0);
     return TMH_RESPONSE_reply_external_error (connection,
-<<<<<<< HEAD
-                                              "failed to parse JSON body");
-=======
 					      "failed to parse JSON body");
->>>>>>> 521aa89e
   }
   if ((GNUNET_NO == res) || (NULL == root))
     return MHD_YES; /* the POST's body has to be further fetched */
@@ -1006,48 +935,22 @@
     };
 
     res = TMH_PARSE_json_data (connection,
-<<<<<<< HEAD
-                               root,
-                               spec);
-=======
 			       root,
 			       spec);
->>>>>>> 521aa89e
     if (GNUNET_YES != res)
     {
       json_decref (root);
       GNUNET_break (0);
       return (GNUNET_NO == res) ? MHD_YES : MHD_NO;
     }
-<<<<<<< HEAD
-    pc->mi = mi;
-    GNUNET_log (GNUNET_ERROR_TYPE_INFO,
-                "/pay: picked instance %s\n",
-                pc->mi->id);
-=======
     pc->mi = get_instance (root);
     GNUNET_log (GNUNET_ERROR_TYPE_INFO,
 		"/pay: picked instance %s\n",
 		pc->mi->id);
->>>>>>> 521aa89e
 
     if (NULL == pc->mi)
     {
       GNUNET_log (GNUNET_ERROR_TYPE_ERROR,
-<<<<<<< HEAD
-                  "Not able to find the specified receiver\n");
-      json_decref (root);
-      return TMH_RESPONSE_reply_external_error (connection,
-                                                "Unknown receiver given");
-    }
-    GNUNET_log (GNUNET_ERROR_TYPE_DEBUG,
-                "The receiver for this deposit is '%s', whose bank details are '%s'\n",
-                pc->mi->id,
-                json_dumps (pc->mi->j_wire, JSON_COMPACT));
-    pc->chosen_exchange = GNUNET_strdup (chosen_exchange);
-    GNUNET_log (GNUNET_ERROR_TYPE_DEBUG,
-                "Parsed JSON for /pay.\n");
-=======
 		  "Not able to find the specified receiver\n");
       json_decref (root);
       return TMH_RESPONSE_reply_external_error (connection,
@@ -1060,23 +963,10 @@
     pc->chosen_exchange = GNUNET_strdup (chosen_exchange);
     GNUNET_log (GNUNET_ERROR_TYPE_DEBUG,
 		"Parsed JSON for /pay.\n");
->>>>>>> 521aa89e
     cp.purpose.purpose = htonl (TALER_SIGNATURE_MERCHANT_CONTRACT);
     cp.purpose.size = htonl (sizeof (struct TALER_ContractPS));
     cp.transaction_id = GNUNET_htonll (pc->transaction_id);
     TALER_amount_hton (&cp.total_amount,
-<<<<<<< HEAD
-                       &pc->amount);
-    TALER_amount_hton (&cp.max_fee,
-                       &pc->max_fee);
-    cp.h_contract = pc->h_contract;
-    cp.merchant_pub = pc->mi->pubkey;
-    if (GNUNET_OK !=
-        GNUNET_CRYPTO_eddsa_verify (TALER_SIGNATURE_MERCHANT_CONTRACT,
-                                    &cp.purpose,
-                                    &merchant_sig.eddsa_sig,
-                                    &pc->mi->pubkey.eddsa_pub))
-=======
 		       &pc->amount);
     TALER_amount_hton (&cp.max_fee,
 		       &pc->max_fee);
@@ -1087,33 +977,18 @@
 				    &cp.purpose,
 				    &merchant_sig.eddsa_sig,
 				    &pc->mi->pubkey.eddsa_pub))
->>>>>>> 521aa89e
     {
       GNUNET_break (0);
       GNUNET_JSON_parse_free (spec);
       json_decref (root);
       return TMH_RESPONSE_reply_external_error (connection,
-<<<<<<< HEAD
-                                                "invalid merchant signature supplied");
-=======
 						"invalid merchant signature supplied");
->>>>>>> 521aa89e
     }
 
     /* 'wire_transfer_deadline' is optional, if it is not present,
        generate it here; it will be timestamp plus the
        wire_transfer_delay supplied in config file */
     if (NULL == json_object_get (root,
-<<<<<<< HEAD
-                                 "wire_transfer_deadline"))
-    {
-      pc->wire_transfer_deadline = GNUNET_TIME_absolute_add (pc->timestamp,
-                                                             wire_transfer_delay);
-      if (pc->wire_transfer_deadline.abs_value_us < pc->refund_deadline.abs_value_us)
-      {
-        /* Refund value very large, delay wire transfer accordingly */
-        pc->wire_transfer_deadline = pc->refund_deadline;
-=======
 				 "wire_transfer_deadline"))
     {
       pc->wire_transfer_deadline = GNUNET_TIME_absolute_add (pc->timestamp,
@@ -1122,36 +997,11 @@
       {
 	/* Refund value very large, delay wire transfer accordingly */
 	pc->wire_transfer_deadline = pc->refund_deadline;
->>>>>>> 521aa89e
       }
     }
     else
     {
       struct GNUNET_JSON_Specification espec[] = {
-<<<<<<< HEAD
-        GNUNET_JSON_spec_absolute_time ("wire_transfer_deadline",
-                                        &pc->wire_transfer_deadline),
-        GNUNET_JSON_spec_end()
-      };
-
-      res = TMH_PARSE_json_data (connection,
-                                 root,
-                                 espec);
-      if (GNUNET_YES != res)
-      {
-        GNUNET_JSON_parse_free (spec);
-        json_decref (root);
-        GNUNET_break (0);
-        return (GNUNET_NO == res) ? MHD_YES : MHD_NO;
-      }
-      if (pc->wire_transfer_deadline.abs_value_us < pc->refund_deadline.abs_value_us)
-      {
-        GNUNET_break (0);
-        GNUNET_JSON_parse_free (spec);
-        json_decref (root);
-        return TMH_RESPONSE_reply_external_error (connection,
-                                                  "refund deadline after wire transfer deadline");
-=======
 	GNUNET_JSON_spec_absolute_time ("wire_transfer_deadline",
 					&pc->wire_transfer_deadline),
 	GNUNET_JSON_spec_end()
@@ -1174,7 +1024,6 @@
 	json_decref (root);
 	return TMH_RESPONSE_reply_external_error (connection,
 						  "refund deadline after wire transfer deadline");
->>>>>>> 521aa89e
       }
     }
 
@@ -1185,56 +1034,17 @@
       GNUNET_JSON_parse_free (spec);
       json_decref (root);
       return TMH_RESPONSE_reply_external_error (connection,
-<<<<<<< HEAD
-                                                "no coins given");
-    }
-    /* note: 1 coin = 1 deposit confirmation expected */
-    pc->dc = GNUNET_new_array (pc->coins_cnt,
-                               struct DepositConfirmation);
-=======
 						"no coins given");
     }
     /* note: 1 coin = 1 deposit confirmation expected */
     pc->dc = GNUNET_new_array (pc->coins_cnt,
 			       struct DepositConfirmation);
->>>>>>> 521aa89e
 
     /* This loop populates the array 'dc' in 'pc' */
     json_array_foreach (coins, coins_index, coin)
     {
       struct DepositConfirmation *dc = &pc->dc[coins_index];
       struct GNUNET_JSON_Specification spec[] = {
-<<<<<<< HEAD
-        TALER_JSON_spec_denomination_public_key ("denom_pub", &dc->denom),
-        TALER_JSON_spec_amount ("f" /* FIXME */, &dc->amount_with_fee),
-        GNUNET_JSON_spec_fixed_auto ("coin_pub", &dc->coin_pub),
-        TALER_JSON_spec_denomination_signature ("ub_sig", &dc->ub_sig),
-        GNUNET_JSON_spec_fixed_auto ("coin_sig", &dc->coin_sig),
-        GNUNET_JSON_spec_end()
-      };
-
-      res = TMH_PARSE_json_data (connection,
-                                 coin,
-                                 spec);
-      if (GNUNET_YES != res)
-      {
-        GNUNET_JSON_parse_free (spec);
-        json_decref (root);
-        GNUNET_break (0);
-        return (GNUNET_NO == res) ? MHD_YES : MHD_NO;
-      }
-
-      {
-        char *s;
-
-        s = TALER_amount_to_string (&dc->amount_with_fee);
-        GNUNET_log (GNUNET_ERROR_TYPE_DEBUG,
-                    "Coin #%i has f %s\n",
-                    coins_index,
-                    s);
-        GNUNET_free (s);
-      }
-=======
 	TALER_JSON_spec_denomination_public_key ("denom_pub", &dc->denom),
 	TALER_JSON_spec_amount ("f" /* FIXME */, &dc->amount_with_fee),
 	GNUNET_JSON_spec_fixed_auto ("coin_pub", &dc->coin_pub),
@@ -1264,7 +1074,6 @@
 		    s);
 	GNUNET_free (s);
      }
->>>>>>> 521aa89e
 
       dc->index = coins_index;
       dc->pc = pc;
@@ -1275,28 +1084,16 @@
 
   /* Check if this payment attempt has already succeeded */
   if (GNUNET_SYSERR ==
-<<<<<<< HEAD
-      db->find_payments_by_id (db->cls,
-                               pc->transaction_id,
-                               &mi->pubkey,
-                               &check_coin_paid,
-                               pc))
-=======
       db->find_payments (db->cls,
 		         pc->transaction_id,
                          &pc->mi->pubkey,
 		         &check_coin_paid,
 		         pc))
->>>>>>> 521aa89e
   {
     GNUNET_break (0);
     json_decref (root);
     return TMH_RESPONSE_reply_internal_error (connection,
-<<<<<<< HEAD
-                                              "Merchant database error");
-=======
 					      "Merchant database error");
->>>>>>> 521aa89e
   }
   if (0 == pc->pending)
   {
@@ -1306,19 +1103,11 @@
     /* Payment succeeded in the past; take short cut
        and accept immediately */
     resp = MHD_create_response_from_buffer (0,
-<<<<<<< HEAD
-                                            NULL,
-                                            MHD_RESPMEM_PERSISTENT);
-    ret = MHD_queue_response (connection,
-                              MHD_HTTP_OK,
-                              resp);
-=======
 					    NULL,
 					    MHD_RESPMEM_PERSISTENT);
     ret = MHD_queue_response (connection,
 			      MHD_HTTP_OK,
 			      resp);
->>>>>>> 521aa89e
     MHD_destroy_response (resp);
     json_decref (root);
     return ret;
@@ -1326,15 +1115,9 @@
   /* Check if transaction is already known, if not store it. */
   if (GNUNET_SYSERR ==
       db->find_transaction (db->cls,
-<<<<<<< HEAD
-                            pc->transaction_id,
-                            &pc->mi->pubkey,
-                            &check_transaction_exists,
-=======
 			    pc->transaction_id,
 			    &pc->mi->pubkey,
 			    &check_transaction_exists,
->>>>>>> 521aa89e
                             pc))
   {
     GNUNET_break (0);
@@ -1354,7 +1137,7 @@
     if (GNUNET_OK !=
         db->store_transaction (db->cls,
                                pc->transaction_id,
-                               &pc->mi->pubkey, 
+                               &pc->mi->pubkey,
                                pc->chosen_exchange,
                                &pc->h_contract,
                                &pc->mi->h_wire,
