--- conflicted
+++ resolved
@@ -309,7 +309,6 @@
               " WHERE transaction_id=$1"
               " AND merchant_pub=$2",
               2);
-<<<<<<< HEAD
   PG_PREPARE (pg,
               "find_deposits_by_tid_and_coin",
               "SELECT"
@@ -325,8 +324,6 @@
               " AND merchant_pub=$2"
               " AND coin_pub=$3",
               3);
-=======
->>>>>>> 521aa89e
   PG_PREPARE (pg,
               "find_transfers_by_transaction_id",
               "SELECT"
@@ -769,30 +766,18 @@
  *
  * @param cls closure
  * @param transaction_id key for the search
-<<<<<<< HEAD
- * @param merchant_pub public key of the merchant
-=======
  * @param merchant_pub merchant's public key
->>>>>>> 521aa89e
  * @param cb function to call with payment data
  * @param cb_cls closure for @a cb
  * @return #GNUNET_OK on success, #GNUNET_NO if transaction Id is unknown,
  *         #GNUNET_SYSERR on hard errors
  */
 static int
-<<<<<<< HEAD
-postgres_find_payments_by_id (void *cls,
-                              uint64_t transaction_id,
-                              const struct TALER_MerchantPublicKeyP *merchant_pub,
-                              TALER_MERCHANTDB_CoinDepositCallback cb,
-                              void *cb_cls)
-=======
 postgres_find_payments (void *cls,
                         uint64_t transaction_id,
 		        const struct TALER_MerchantPublicKeyP *merchant_pub,
                         TALER_MERCHANTDB_CoinDepositCallback cb,
                         void *cb_cls)
->>>>>>> 521aa89e
 {
   struct PostgresClosure *pg = cls;
   PGresult *result;
@@ -1238,12 +1223,8 @@
   plugin->store_transfer_to_proof = &postgres_store_transfer_to_proof;
   plugin->find_transaction = &postgres_find_transaction;
   plugin->find_transactions_by_date = &postgres_find_transactions_by_date;
-<<<<<<< HEAD
-  plugin->find_payments_by_id = &postgres_find_payments_by_id;
   plugin->find_payments_by_id_and_coin = &postgres_find_payments_by_id_and_coin;
-=======
   plugin->find_payments = &postgres_find_payments;
->>>>>>> 521aa89e
   plugin->find_transfers_by_id = &postgres_find_transfers_by_id;
   plugin->find_deposits_by_wtid = &postgres_find_deposits_by_wtid;
   plugin->find_proof_by_wtid = &postgres_find_proof_by_wtid;
