<!DOCTYPE html>
<html lang="en">
<head>
  <title>Taler's "Toy" Shop</title>
  <link rel="stylesheet" type="text/css" href="style.css">
    <script>
        /*
        @licstart  The following is the entire license notice for the
        JavaScript code in this page.

        Copyright (C) 2015 GNUnet e.V.

        The JavaScript code in this page is free software: you can
        redistribute it and/or modify it under the terms of the GNU
        Lesser General Public License (GNU LGPL) as published by the Free Software
        Foundation, either version 2.1 of the License, or (at your option)
        any later version.  The code is distributed WITHOUT ANY WARRANTY;
        without even the implied warranty of MERCHANTABILITY or FITNESS
        FOR A PARTICULAR PURPOSE.  See the GNU LGPL for more details.

        As additional permission under GNU LGPL version 2.1 section 7, you
        may distribute non-source (e.g., minimized or compacted) forms of
        that code without the copy of the GNU LGPL normally required by
        section 4, provided you include this license notice and a URL
        through which recipients can access the Corresponding Source.

        @licend  The above is the entire license notice
        for the JavaScript code in this page.
        */
    </script>
</head>
<body id="css-zen-garden">
  <div class="supporting" id="welcome" role="main">
    <div class="explanation" id="zen-explanation" role="article">
      <h1>Welcome to the Taler "Toy" Shop</h1>
      <p>This "toy" website provides you with the ability to
        experience using the
        <a href="https://www.taler.net/">GNU Taler</a>
        payment system without using
        valuable currency.  Here, we guide you through the steps
        of installing a Taler wallet, withdrawing Taler coins and
        spending them at a merchant.  For this demonstrator, we
        will be using a "toy" currency, KUDOS.  However, please note that
        Taler is designed to work with ordinary currencies, such
        as Dollars or Euros, not just toy currencies.
      </p>
    </div>
  </div>
  <div class="supporting" id="instructions" role="main">
    <div class="explanation" id="installation" role="article">
      <h2>Step 1: Installing the Taler wallet</h2>
      <p>First, you need to install the Taler wallet browser extension.
         It is currently only available for Firefox.  If you run
         Firefox, simply click <a href="/extension">here</a>
         to download and install the extension.  You will have to
         click on "allow" and "install" dialogs shown by Firefox.
         After that, the Taler logo should appear on the right side
         of your navigation bar.
      </p>
    </div>
    <div class="explanation" id="installation-done" role="article" style="display:none;">
      <h2>Step 1: Installing the Taler wallet</h2>
      <p>Congratulations, you have installed the wallet correctly.
         You can now proceed with the next steps.
      </p>
    </div>
    <div class="explanation" id="wire" role="article" style="display:none;">
      <h2>Step 2: Performing a wire transfer</h2>
      <p>The next step is to transfer currency to the mint to
         obtain Taler coins.  This is typically done using a
         wire transfer.  However, as this is just a demonstrator,
         we will allow you to send the mint KUDOS coins using a simple
<<<<<<< HEAD
         form on this website instead.</p>
      <p>You begin by clicking on the Taler icon and selecting
         "Create reserve".  The extension will then display some
         hexadecimal reserve public key, which you should copy to the
         clipboard.  After that, you can paste it into the form
         below.  When dealing with real currency, you would do
         the same, except that you would have to copy the string
         into the subject area for your wire transfer instead of
         into this form.
      </p>
      <form id="reserve-form" name="tform" action="/fake_wire_transfer.php" method="POST">
        <div class="participation" id="fake-wire">
          <br>
          Paste your reserve public key here (right-click, "paste"):
          <input type="text" name="reserve_pk" />
	  <select id="mint" name="mint_url">
            <option value="demo.taler.net">mint @taler.net</option>
            <option value="localmint">localmint (**)</option>
	  </select>
          <br>
          Amount to credit to your reserve:
          <select id="amount" name="kudos_amount">
            <option value="1">1 KUDOS</option>
            <option value="2">2 KUDOS</option>
            <option value="5">5 KUDOS</option>
            <option value="10">10 KUDOS</option>
            <option value="1000">1000 KUDOS</option>
          </select>
          <br>
          <input type="submit" value="Submit"/>
          <br>
        </div>
      </form>
=======
         form on the <a href="http://demo.taler.net/transfer" target="_blank">mint's website</a>
	 (new tab).</p>
      </p>
>>>>>>> e55860d9
    </div>
    <div class="explanation" id="payment" role="article" style="display:none;">
      <h2>Step 3: Select project to donate KUDOS to!</h2>
      <p>Now it is time to spend your hard earned KUDOS.
         For your convenience, we integrated a tiny "shop"
         accepting KUDOS right here into this page.</p>
      <p>Please choose a project and the amount of KUDOS you
         wish to donate.</p>
      <form name="tform" action="/checkout.php" method="POST">
        <div class="participation" id="fake-shop">
          <br>
          <input type="radio" name="donation_receiver" value="Taler" checked="true">GNU Taler</input>
          <br>
          <input type="radio" name="donation_receiver" value="Tor">Tor</input>
          <br>
          <input type="radio" name="donation_receiver" value="GNUnet">GNUnet</input>
          <br>
          <select id="taler-donation" name="donation_amount">
            <option value="1">1 KUDOS</option>
            <option value="6">5 KUDOS (*)</option>
            <option value="10">10 KUDOS</option>
          </select>
          <input type="hidden" name="donation_currency" value="KUDOS"/>
          <input type="submit" name="keyName" value="Donate!"/>
          <br>
          <br>
        </div>
      </form>
      <p>(*) To make it a bit more fun, the 5 KUDOS option
         is deliberately implemented with a fault: the merchant will try to
         make you donate 6 KUDOS instead of the 5 KUDOS you got to see.  But do
         not worry, you will be given the opportunity to review the
         final offer from the merchant in a window secured
         by the Taler extension.  That way, you can spot the
         error before committing to an incorrect contract.</p>
      <p>(**) The 'localmint' option wants a mint whose base URL is "localmint".
         A possible configuration for this would be having an entry like '127.0.0.1
	    localmint' in '/etc/hosts' and a local HTTP virtual server which
	 redirects calls to 'localmint' to '127.0.0.1:X', with 'X' being the port
	 the mint is listening from.
      </p>
    </div>
  </div>
  <script type="text/javascript">
    /* This function is called if/when a Wallet is installed.
       It should enable the parts of the page that only make
       sense after the Wallet has been loaded.
    */
    function wallet_installed_cb(){
	b = document.getElementById("installation");
        b.style.display = 'none';
	b = document.getElementById("installation-done");
        b.style.display = '';
	b = document.getElementById("wire");
        b.style.display = '';
	b = document.getElementById("payment");
        b.style.display = '';
    };

    function wallet_uninstalled_cb(){
	b = document.getElementById("installation");
        b.style.display = '';
	b = document.getElementById("installation-done");
        b.style.display = 'none';
	b = document.getElementById("wire");
        b.style.display = 'none';
	b = document.getElementById("payment");
        b.style.display = 'none';
    };

    /* Set up a listener to be called whenever a Wallet gets installed
       so that the user is led towards the demo's steps progressively */
    document.body.addEventListener("taler-wallet-installed",
                                   wallet_installed_cb,
                                   false, false);

    /* Setup callback to be called whenever the wallet is uninstalled */
    document.body.addEventListener("taler-unload",
                                   wallet_uninstalled_cb,
                                   false);
  </script>
</body>
</html><|MERGE_RESOLUTION|>--- conflicted
+++ resolved
@@ -70,45 +70,9 @@
          obtain Taler coins.  This is typically done using a
          wire transfer.  However, as this is just a demonstrator,
          we will allow you to send the mint KUDOS coins using a simple
-<<<<<<< HEAD
-         form on this website instead.</p>
-      <p>You begin by clicking on the Taler icon and selecting
-         "Create reserve".  The extension will then display some
-         hexadecimal reserve public key, which you should copy to the
-         clipboard.  After that, you can paste it into the form
-         below.  When dealing with real currency, you would do
-         the same, except that you would have to copy the string
-         into the subject area for your wire transfer instead of
-         into this form.
-      </p>
-      <form id="reserve-form" name="tform" action="/fake_wire_transfer.php" method="POST">
-        <div class="participation" id="fake-wire">
-          <br>
-          Paste your reserve public key here (right-click, "paste"):
-          <input type="text" name="reserve_pk" />
-	  <select id="mint" name="mint_url">
-            <option value="demo.taler.net">mint @taler.net</option>
-            <option value="localmint">localmint (**)</option>
-	  </select>
-          <br>
-          Amount to credit to your reserve:
-          <select id="amount" name="kudos_amount">
-            <option value="1">1 KUDOS</option>
-            <option value="2">2 KUDOS</option>
-            <option value="5">5 KUDOS</option>
-            <option value="10">10 KUDOS</option>
-            <option value="1000">1000 KUDOS</option>
-          </select>
-          <br>
-          <input type="submit" value="Submit"/>
-          <br>
-        </div>
-      </form>
-=======
          form on the <a href="http://demo.taler.net/transfer" target="_blank">mint's website</a>
 	 (new tab).</p>
       </p>
->>>>>>> e55860d9
     </div>
     <div class="explanation" id="payment" role="article" style="display:none;">
       <h2>Step 3: Select project to donate KUDOS to!</h2>
