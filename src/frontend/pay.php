--- conflicted
+++ resolved
@@ -95,13 +95,8 @@
   /* error: just forwarding to the wallet what
     gotten from the backend (which is forwarding 'as is'
     the error gotten from the mint) */
-<<<<<<< HEAD
-  echo "Error came from the backend\n";
-  echo "json_encode ($new_deposit_permission)";
-=======
   echo json_encode ($new_deposit_permission);
   echo "Error came from the backend, status $status_code\n";
->>>>>>> c4edac52
   echo "\n";
   echo $resp->body->toString ();
 }
